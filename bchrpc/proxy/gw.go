package main

import (
	"flag"
	"fmt"
	"github.com/grpc-ecosystem/grpc-gateway/runtime"
	"net/http"
	"time"

	"github.com/grpc-ecosystem/grpc-gateway/runtime"

	"github.com/gcash/bchd/bchrpc/proxy/middlewares"

	"github.com/golang/glog"
	"github.com/gorilla/mux"
	"golang.org/x/net/context"
	"google.golang.org/grpc"
	"google.golang.org/grpc/credentials"

	gw "github.com/gcash/bchd/bchrpc/pb"
)

var (
	grpcServerEndpoint = flag.String("bchd-grpc-url", "localhost:8335", "BCHD gRPC server endpoint")
	grpcRootCertPath   = flag.String("bchd-grpc-certpath", "", "BCHD gRPC server self-signed root certificate path")
	proxyPort          = flag.String("port", "8080", "port for the proxy server")
)

<<<<<<< HEAD
=======
// GrpcProxy is the grpc gateway proxy and static webpage server implementation
>>>>>>> e9535418
type GrpcProxy struct {
	ctx    context.Context
	server *http.Server
}

func (proxy *GrpcProxy) serveHTTP(ctx context.Context) error {
	var err error

	// Register gRPC server endpoint
	// Note: Make sure the gRPC server is running properly and accessible
	grpcGateway := runtime.NewServeMux(
		runtime.WithMarshalerOption(runtime.MIMEWildcard, &runtime.JSONPb{
			OrigName:     true,
			EmitDefaults: true,
		}),
	)
	var creds credentials.TransportCredentials
	if *grpcRootCertPath != "" {
		creds, err = credentials.NewClientTLSFromFile(*grpcRootCertPath, "")
		if err != nil {
			glog.Fatal(err)
		}
	} else {
		creds = credentials.NewTLS(nil)
	}
	opts := []grpc.DialOption{grpc.WithTransportCredentials(creds), grpc.WithMaxMsgSize(4294967295)}
	err = gw.RegisterBchrpcHandlerFromEndpoint(ctx, grpcGateway, *grpcServerEndpoint, opts)
	if err != nil {
		return err
	}

	router := mux.NewRouter()

	// serve static files for swagger-ui
	fileServer := http.FileServer(http.Dir("./web/"))
	router.PathPrefix("/").Handler(fileServer).Methods("GET")

	// mount the gRPC router + middlewares on /v1
	grpcGatewayRouter := router.PathPrefix("/v1").Subrouter()
	grpcGatewayRouter.Use(middlewares.NoCacheMiddleware)
	grpcGatewayRouter.Use(middlewares.CorsMiddleware)
	grpcGatewayRouter.NewRoute().HandlerFunc(func(w http.ResponseWriter, r *http.Request) {
		// limit reading requests to max 50 MB
		r.Body = http.MaxBytesReader(w, r.Body, 50*1024*1024)

		if r.Method == "OPTIONS" { // browsers will do an OPTIONS request first to check CORS headers
			w.WriteHeader(http.StatusNoContent)
		} else {
			grpcGateway.ServeHTTP(w, r) // this calls the gRPC server endpoint
		}
	})

	// Start HTTP server
	proxy.server = &http.Server{
		Addr:         ":" + *proxyPort,
		Handler:      router,
		ReadTimeout:  30 * time.Second,
		WriteTimeout: 30 * time.Second,
	}

	fmt.Printf("Serving HTTP at port %s\n", *proxyPort)
	if err := proxy.server.ListenAndServe(); err != http.ErrServerClosed {
		glog.Errorf("Error serving HTTP %+v", err)
	}

	return err
}

<<<<<<< HEAD
=======
// Shutdown shuts down the proxy server
>>>>>>> e9535418
func (proxy *GrpcProxy) Shutdown() {
	if proxy.server != nil {
		err := proxy.server.Shutdown(proxy.ctx)
		if err != nil {
			glog.Errorf("Error shutting down HTTP server %+v", err)
		}
	}
}

func main() {
	flag.Parse()
	defer glog.Flush()

	// Create the app context
	ctx, cancel := context.WithCancel(context.Background())
	defer cancel()

	proxy := &GrpcProxy{
		ctx:    ctx,
		server: nil,
	}
	if err := proxy.serveHTTP(ctx); err != nil {
		glog.Fatalf("Error starting HTTP server: %+v", err)
	}
}<|MERGE_RESOLUTION|>--- conflicted
+++ resolved
@@ -3,7 +3,6 @@
 import (
 	"flag"
 	"fmt"
-	"github.com/grpc-ecosystem/grpc-gateway/runtime"
 	"net/http"
 	"time"
 
@@ -26,10 +25,7 @@
 	proxyPort          = flag.String("port", "8080", "port for the proxy server")
 )
 
-<<<<<<< HEAD
-=======
 // GrpcProxy is the grpc gateway proxy and static webpage server implementation
->>>>>>> e9535418
 type GrpcProxy struct {
 	ctx    context.Context
 	server *http.Server
@@ -98,10 +94,7 @@
 	return err
 }
 
-<<<<<<< HEAD
-=======
 // Shutdown shuts down the proxy server
->>>>>>> e9535418
 func (proxy *GrpcProxy) Shutdown() {
 	if proxy.server != nil {
 		err := proxy.server.Shutdown(proxy.ctx)
