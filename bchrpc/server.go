--- conflicted
+++ resolved
@@ -978,7 +978,6 @@
 				continue
 			}
 
-<<<<<<< HEAD
 			var slpToken *pb.SlpToken
 			if s.slpIndex != nil {
 				slpToken, _ = s.getSlpToken(&txHash, uint32(i))
@@ -991,8 +990,6 @@
 				}
 			}
 
-			if addrs[0].EncodeAddress() == addr.EncodeAddress() {
-=======
 			matchAddr := ""
 
 			switch typedAddr := addrs[0].(type) {
@@ -1004,7 +1001,6 @@
 			}
 
 			if matchAddr == addr.EncodeAddress() {
->>>>>>> eb043983
 				utxo := &pb.UnspentOutput{
 					Outpoint: &pb.Transaction_Input_Outpoint{
 						Hash:  txHash.CloneBytes(),
