package bchrpc

import (
	"bytes"
	"context"
	"encoding/hex"
	"errors"
	"fmt"
	"io"
	"math/big"
	"net/http"
	"strconv"
	"sync"
	"sync/atomic"
	"time"

	"github.com/gcash/bchd/bchrpc/pb"
	"github.com/gcash/bchd/blockchain"
	"github.com/gcash/bchd/blockchain/indexers"
	"github.com/gcash/bchd/chaincfg"
	"github.com/gcash/bchd/chaincfg/chainhash"
	"github.com/gcash/bchd/database"
	"github.com/gcash/bchd/mempool"
	"github.com/gcash/bchd/mining"
	"github.com/gcash/bchd/txscript"
	"github.com/gcash/bchd/wire"
	"github.com/gcash/bchutil"
	"github.com/gcash/bchutil/merkleblock"
	"github.com/simpleledgerinc/goslp"
	"github.com/simpleledgerinc/goslp/v1parser"
	"google.golang.org/grpc"
	"google.golang.org/grpc/codes"
	"google.golang.org/grpc/reflection"
	"google.golang.org/grpc/status"
)

// maxAddressQuerySize is the max number of addresses
// to return per query.
const maxAddressQuerySize = 10000

var serviceMap = map[string]interface{}{
	"pb.bchrpc": &GrpcServer{},

	"grpc.reflection.v1alpha.ServerReflection": &reflectionServer{},
}

type reflectionServer struct{}

func (s *reflectionServer) checkReady() bool {
	return true
}

// ServiceReady returns nil when the service is ready and a gRPC error when not.
func ServiceReady(service string) error {
	s, ok := serviceMap[service]
	if !ok {
		return status.Errorf(codes.Unimplemented, "service %s not found", service)
	}
	type readyChecker interface {
		checkReady() bool
	}
	ready := true
	r, ok := s.(readyChecker)
	if ok {
		ready = r.checkReady()
	}
	if !ready {
		return status.Errorf(codes.FailedPrecondition, "service %v is not ready", service)
	}
	return nil
}

// NetManager is an interface which provides functions for handling new transactions.
// This is used by the SubmitTransaction RPC to notify the rest of the system a new
// transaction needs to be handled.
type NetManager interface {
	// AddRebroadcastInventory adds 'iv' to the list of inventories to be
	// rebroadcasted at random intervals until they show up in a block.
	AddRebroadcastInventory(iv *wire.InvVect, data interface{})

	// AnnounceNewTransactions generates and relays inventory vectors and notifies
	// both websocket and getblocktemplate long poll clients of the passed
	// transactions.  This function should be called whenever new transactions
	// are added to the mempool.
	AnnounceNewTransactions(txns []*mempool.TxDesc)
}

// GrpcServerConfig hols the various objects needed by the GrpcServer to
// perform its functions.
type GrpcServerConfig struct {
	Server     *grpc.Server
	HTTPServer *http.Server

	TimeSource  blockchain.MedianTimeSource
	Chain       *blockchain.BlockChain
	ChainParams *chaincfg.Params
	DB          database.DB
	TxMemPool   *mempool.TxPool
	NetMgr      NetManager

	TxIndex   *indexers.TxIndex
	AddrIndex *indexers.AddrIndex
	CfIndex   *indexers.CfIndex
	SlpIndex  *indexers.SlpIndex
}

// GrpcServer is the gRPC server implementation. It holds all the objects
// necessary to serve the RPCs and implements the bchrpc.proto interface.
type GrpcServer struct {
	timeSource  blockchain.MedianTimeSource
	chain       *blockchain.BlockChain
	chainParams *chaincfg.Params
	db          database.DB
	txMemPool   *mempool.TxPool
	netMgr      NetManager

	txIndex   *indexers.TxIndex
	addrIndex *indexers.AddrIndex
	cfIndex   *indexers.CfIndex
	slpIndex  *indexers.SlpIndex

	httpServer *http.Server
	subscribe  chan *rpcEventSubscription
	events     chan interface{}
	quit       chan struct{}

	wg       sync.WaitGroup
	ready    uint32 // atomic
	shutdown int32  // atomic
}

// NewGrpcServer returns a new GrpcServer which has not yet
// be started.
func NewGrpcServer(cfg *GrpcServerConfig) *GrpcServer {
	s := &GrpcServer{
		timeSource:  cfg.TimeSource,
		chain:       cfg.Chain,
		chainParams: cfg.ChainParams,
		db:          cfg.DB,
		txMemPool:   cfg.TxMemPool,
		netMgr:      cfg.NetMgr,
		txIndex:     cfg.TxIndex,
		addrIndex:   cfg.AddrIndex,
		cfIndex:     cfg.CfIndex,
		slpIndex:    cfg.SlpIndex,
		httpServer:  cfg.HTTPServer,
		subscribe:   make(chan *rpcEventSubscription),
		events:      make(chan interface{}),
		quit:        make(chan struct{}),
		wg:          sync.WaitGroup{},
	}
	reflection.Register(cfg.Server)
	pb.RegisterBchrpcServer(cfg.Server, s)
	serviceMap["pb.bchrpc"] = s

	// listen to changes in the mempool for adding/removing from slp entry cache
	go s.slpEventHandler()

	return s
}

// rpcEventTxAccepted indicates a new tx was accepted into the mempool.
type rpcEventTxAccepted struct {
	*mempool.TxDesc
}

// rpcEventBlockConnected indicates a new block connected to the current best
// chain.
type rpcEventBlockConnected struct {
	*bchutil.Block
}

// rpcEventBlockDisconnected indicates a block that was disconnected from the
// current best chain.
type rpcEventBlockDisconnected struct {
	*bchutil.Block
}

// rpcEventSubscription represents a subscription to events from the RPC server.
type rpcEventSubscription struct {
	in          chan interface{} // rpc events to be put by the dispatcher
	out         chan interface{} // rpc events to be read by the client
	unsubscribe chan struct{}    // close to unsubscribe
}

// Events returns the channel clients listen to to get new events.
func (s *rpcEventSubscription) Events() <-chan interface{} {
	return s.out
}

// Unsubscribe is to be called by the client to stop the subscription.
func (s *rpcEventSubscription) Unsubscribe() {
	close(s.unsubscribe)
}

// subscribeEvents returns a new subscription to all the events the RPC server
// receives.
func (s *GrpcServer) subscribeEvents() *rpcEventSubscription {
	sub := &rpcEventSubscription{
		in:          make(chan interface{}),
		out:         make(chan interface{}),
		unsubscribe: make(chan struct{}),
	}

	// Start a queue handler for the subscription so that slow connections don't
	// hold up faster ones.
	go func() {
		s.wg.Add(1)
		queueHandler(sub.in, sub.out, s.quit)
		s.wg.Done()
	}()

	select {
	case s.subscribe <- sub:
	case <-s.quit:
	}
	return sub
}

// runEventDispatcher runs a process that will forward new incoming events to
// all the currently active client processes.
//
// It should be run in a goroutine and calls Done on the wait group on finish.
func (s *GrpcServer) runEventDispatcher() {
	defer s.wg.Done()

	subscriptions := make(map[*rpcEventSubscription]struct{})
	for {
		select {
		case newSub := <-s.subscribe:
			subscriptions[newSub] = struct{}{}

		case event := <-s.events:
			// Dispatch to all clients.
			for sub := range subscriptions {
				select {
				case sub.in <- event:

				case <-sub.unsubscribe:
					// If client unsubscribed, just delete it.
					delete(subscriptions, sub)
				}
			}

		case <-s.quit:
			for sub := range subscriptions {
				close(sub.in)
			}
			return
		}
	}
}

// dispatchEvent dispatches an event and makes sure it doesn't block when the
// server is shutting down.
func (s *GrpcServer) dispatchEvent(event interface{}) {
	select {
	case s.events <- event:
	case <-s.quit:
	}
}

// NotifyNewTransactions is called by the server when new transactions
// are accepted in the mempool.
func (s *GrpcServer) NotifyNewTransactions(txs []*mempool.TxDesc) {
	for _, txDesc := range txs {
		s.dispatchEvent(&rpcEventTxAccepted{txDesc})
	}
}

// handleBlockchainNotification handles the callback from the blockchain package
// that notifies the RPC server about changes in the chain.
func (s *GrpcServer) handleBlockchainNotification(notification *blockchain.Notification) {
	switch notification.Type {

	case blockchain.NTBlockConnected:
		block, ok := notification.Data.(*bchutil.Block)
		if !ok {
			log.Warnf("Chain connected notification is not a block.")
			break
		}
		s.dispatchEvent(&rpcEventBlockConnected{block})

	case blockchain.NTBlockDisconnected:
		block, ok := notification.Data.(*bchutil.Block)
		if !ok {
			log.Warnf("Chain disconnected notification is not a block.")
			break
		}
		s.dispatchEvent(&rpcEventBlockDisconnected{block})
	}
}

// Start will start the GrpcServer, subscribe to blockchain notifications
// and start the EventDispatcher in a new goroutine.
func (s *GrpcServer) Start() {
	if atomic.SwapUint32(&s.ready, 1) != 0 {
		panic("service already started")
	}

	s.wg.Add(1)
	s.chain.Subscribe(s.handleBlockchainNotification)
	go s.runEventDispatcher()
}

// Stop is used by server.go to stop the gRPC listener.
func (s *GrpcServer) Stop() error {
	if atomic.AddInt32(&s.shutdown, 1) != 1 {
		log.Infof("gRPC server is already in the process of shutting down")
		return nil
	}
	log.Warnf("gRPC server shutting down")
	err := s.httpServer.Close()
	if err != nil {
		log.Errorf("Problem shutting down grpc: %v", err)
		return err
	}
	close(s.quit)
	s.wg.Wait()
	log.Infof("gRPC server shutdown complete")
	return nil
}

// checkReady returns if the server is ready to serve data.
func (s *GrpcServer) checkReady() bool {
	return atomic.LoadUint32(&s.ready) != 0
}

// GetMempoolInfo returns the state of the current mempool.
func (s *GrpcServer) GetMempoolInfo(ctx context.Context, req *pb.GetMempoolInfoRequest) (*pb.GetMempoolInfoResponse, error) {
	nBytes := uint32(0)
	for _, txDesc := range s.txMemPool.TxDescs() {
		nBytes += uint32(txDesc.Tx.MsgTx().SerializeSize())
	}
	resp := &pb.GetMempoolInfoResponse{
		Size:  uint32(s.txMemPool.Count()),
		Bytes: nBytes,
	}
	return resp, nil
}

// GetMempool returns information about all of the transactions currently in the memory pool.
// Offers an option to return full transactions or just transactions hashes.
func (s *GrpcServer) GetMempool(ctx context.Context, req *pb.GetMempoolRequest) (*pb.GetMempoolResponse, error) {
	rawMempool := s.txMemPool.MiningDescs()
	resp := &pb.GetMempoolResponse{}
	for _, txDesc := range rawMempool {
		if req.FullTransactions {
			respTx := marshalTransaction(txDesc.Tx, 0, nil, 0, s)
			stxos, err := s.txMemPool.FetchInputUtxos(txDesc.Tx)
			if err != nil {
				continue
			}
			for i, in := range txDesc.Tx.MsgTx().TxIn {
				entry := stxos.LookupEntry(in.PreviousOutPoint)
				if entry != nil {
					respTx.Inputs[i].Value = entry.Amount()
					respTx.Inputs[i].PreviousScript = entry.PkScript()

					_, addrs, _, err := txscript.ExtractPkScriptAddrs(entry.PkScript(), s.chainParams)
					if err == nil && len(addrs) > 0 {
						respTx.Inputs[i].Address = addrs[0].String()
					}
				}
			}

			resp.TransactionData = append(resp.TransactionData, &pb.GetMempoolResponse_TransactionData{
				TxidsOrTxs: &pb.GetMempoolResponse_TransactionData_Transaction{
					Transaction: respTx,
				},
			})
		} else {
			resp.TransactionData = append(resp.TransactionData, &pb.GetMempoolResponse_TransactionData{
				TxidsOrTxs: &pb.GetMempoolResponse_TransactionData_TransactionHash{
					TransactionHash: txDesc.Tx.Hash().CloneBytes(),
				},
			})
		}
	}
	return resp, nil
}

// GetBlockchainInfo returns info about the blockchain including the most recent
// block hash and height.
func (s *GrpcServer) GetBlockchainInfo(ctx context.Context, req *pb.GetBlockchainInfoRequest) (*pb.GetBlockchainInfoResponse, error) {
	bestSnapShot := s.chain.BestSnapshot()

	var net pb.GetBlockchainInfoResponse_BitcoinNet
	switch s.chainParams {
	case &chaincfg.MainNetParams:
		net = pb.GetBlockchainInfoResponse_MAINNET
	case &chaincfg.TestNet3Params:
		net = pb.GetBlockchainInfoResponse_TESTNET3
	case &chaincfg.RegressionNetParams:
		net = pb.GetBlockchainInfoResponse_REGTEST
	case &chaincfg.SimNetParams:
		net = pb.GetBlockchainInfoResponse_SIMNET
	default:
		return nil, status.Error(codes.Internal, "unknown network parameters")
	}

	gsEnabled := false
	if s.slpIndex != nil {
		gsEnabled = s.slpIndex.GraphSearchEnabled()
	}

	resp := &pb.GetBlockchainInfoResponse{
<<<<<<< HEAD
		AddrIndex:      s.addrIndex != nil,
		TxIndex:        s.txIndex != nil,
		SlpIndex:       s.slpIndex != nil,
		SlpGraphsearch: gsEnabled,
		BestHeight:     bestSnapShot.Height,
		BestBlockHash:  bestSnapShot.Hash[:],
		BitcoinNet:     net,
		Difficulty:     getDifficultyRatio(bestSnapShot.Bits, s.chainParams),
		MedianTime:     bestSnapShot.MedianTime.Unix(),
=======
		AddrIndex:     s.addrIndex != nil,
		TxIndex:       s.txIndex != nil,
		SlpIndex:      s.slpIndex != nil,
		BestHeight:    bestSnapShot.Height,
		BestBlockHash: bestSnapShot.Hash[:],
		BitcoinNet:    net,
		Difficulty:    getDifficultyRatio(bestSnapShot.Bits, s.chainParams),
		MedianTime:    bestSnapShot.MedianTime.Unix(),
>>>>>>> 71569b69
	}
	return resp, nil
}

// GetBlockInfo returns metadata and info for a specified block.
func (s *GrpcServer) GetBlockInfo(ctx context.Context, req *pb.GetBlockInfoRequest) (*pb.GetBlockInfoResponse, error) {
	var (
		block *bchutil.Block
		err   error
	)
	if len(req.GetHash()) == 0 {
		block, err = s.chain.BlockByHeight(req.GetHeight())
	} else {
		h, err := chainhash.NewHash(req.GetHash())
		if err != nil {
			return nil, status.Errorf(codes.InvalidArgument, "invalid hash: %v", err)
		}
		block, err = s.chain.BlockByHash(h)
	}
	if err != nil || block == nil {
		return nil, status.Error(codes.NotFound, "block not found")
	}

	medianTime, err := s.chain.MedianTimeByHash(block.Hash())
	if err != nil {
		return nil, status.Error(codes.Internal, "error calculating median time for block")
	}

	resp := &pb.GetBlockInfoResponse{
		Info: marshalBlockInfo(block, s.chain.BestSnapshot().Height-block.Height()+1, medianTime, s.chainParams),
	}

	nextHeader, err := s.chain.HeaderByHeight(block.Height() + 1)
	if err == nil {
		nextHash := nextHeader.BlockHash()
		resp.Info.NextBlockHash = nextHash.CloneBytes()
	}

	return resp, nil
}

// GetBlock returns detailed data for a block.
func (s *GrpcServer) GetBlock(ctx context.Context, req *pb.GetBlockRequest) (*pb.GetBlockResponse, error) {
	var (
		block *bchutil.Block
		err   error
	)
	if len(req.GetHash()) == 0 {
		block, err = s.chain.BlockByHeight(req.GetHeight())
	} else {
		h, err := chainhash.NewHash(req.GetHash())
		if err != nil {
			return nil, status.Errorf(codes.InvalidArgument, "invalid hash: %v", err)
		}
		block, err = s.chain.BlockByHash(h)
	}
	if err != nil || block == nil {
		return nil, status.Error(codes.NotFound, "block not found")
	}

	confirmations := s.chain.BestSnapshot().Height - block.Height() + 1
	medianTime, err := s.chain.MedianTimeByHash(block.Hash())
	if err != nil {
		return nil, status.Error(codes.Internal, "error calculating median time for block")
	}
	resp := &pb.GetBlockResponse{
		Block: &pb.Block{
			Info: marshalBlockInfo(block, confirmations, medianTime, s.chainParams),
		},
	}

	nextHeader, err := s.chain.HeaderByHeight(block.Height() + 1)
	if err == nil {
		nextHash := nextHeader.BlockHash()
		resp.Block.Info.NextBlockHash = nextHash.CloneBytes()
	}

	var spentTxos []blockchain.SpentTxOut
	if req.FullTransactions {
		spentTxos, err = s.chain.FetchSpendJournal(block)
		if err != nil {
			return nil, status.Error(codes.Internal, "error loading spend journal")
		}
	}
	spendIdx := 0
	for idx, tx := range block.Transactions() {
		if req.FullTransactions {
			header := block.MsgBlock().Header
			respTx := marshalTransaction(tx, confirmations, &header, block.Height(), s)
			for i := range tx.MsgTx().TxIn {
				if idx > 0 {
					stxo := spentTxos[spendIdx]
					respTx.Inputs[i].Value = stxo.Amount
					respTx.Inputs[i].PreviousScript = stxo.PkScript

					_, addrs, _, err := txscript.ExtractPkScriptAddrs(stxo.PkScript, s.chainParams)
					if err == nil && len(addrs) > 0 {
						respTx.Inputs[i].Address = addrs[0].String()
						s.setInputSlpTokenAddress(respTx.Inputs[i], addrs[0])
					}

					spendIdx++
				}
			}

			resp.Block.TransactionData = append(resp.Block.TransactionData, &pb.Block_TransactionData{
				TxidsOrTxs: &pb.Block_TransactionData_Transaction{
					Transaction: respTx,
				},
			})
		} else {
			resp.Block.TransactionData = append(resp.Block.TransactionData, &pb.Block_TransactionData{
				TxidsOrTxs: &pb.Block_TransactionData_TransactionHash{
					TransactionHash: tx.Hash().CloneBytes(),
				},
			})
		}
	}
	return resp, nil
}

// GetRawBlock returns a block in a serialized format.
func (s *GrpcServer) GetRawBlock(ctx context.Context, req *pb.GetRawBlockRequest) (*pb.GetRawBlockResponse, error) {
	var (
		block *bchutil.Block
		err   error
	)
	if len(req.GetHash()) == 0 {
		block, err = s.chain.BlockByHeight(req.GetHeight())
	} else {
		h, err := chainhash.NewHash(req.GetHash())
		if err != nil {
			return nil, status.Errorf(codes.InvalidArgument, "invalid hash: %v", err)
		}
		block, err = s.chain.BlockByHash(h)
	}
	if err != nil || block == nil {
		return nil, status.Error(codes.NotFound, "block not found")
	}

	var buf bytes.Buffer
	if err := block.MsgBlock().BchEncode(&buf, wire.ProtocolVersion, wire.BaseEncoding); err != nil {
		return nil, status.Error(codes.Internal, "block serialization error")
	}
	resp := &pb.GetRawBlockResponse{
		Block: buf.Bytes(),
	}
	return resp, nil
}

// GetBlockFilter returns the compact filter (cf) of a block as a Golomb-Rice encoded set.
//
// **Requires CfIndex**
func (s *GrpcServer) GetBlockFilter(ctx context.Context, req *pb.GetBlockFilterRequest) (*pb.GetBlockFilterResponse, error) {
	if s.cfIndex == nil {
		return nil, status.Error(codes.Unavailable, "cfindex required")
	}

	var (
		blockHash *chainhash.Hash
		err       error
	)
	if len(req.GetHash()) == 0 {
		blockHash, err = s.chain.BlockHashByHeight(req.GetHeight())
		if err != nil {
			return nil, status.Errorf(codes.NotFound, "block not found at height %d", req.GetHeight())
		}
	} else {
		blockHash, err = chainhash.NewHash(req.GetHash())
		if err != nil {
			return nil, status.Errorf(codes.InvalidArgument, "invalid hash: %v", err)
		}
	}
	filter, err := s.cfIndex.FilterByBlockHash(blockHash, wire.GCSFilterRegular)
	if err != nil {
		return nil, status.Error(codes.NotFound, "filter not found")
	}

	resp := &pb.GetBlockFilterResponse{
		Filter: filter,
	}
	return resp, nil
}

// GetHeaders takes a block locator object and returns a batch of no more than 2000
// headers. Upon parsing the block locator, if the server concludes there has been a
// fork, it will send headers starting at the fork point, or genesis if no blocks in
// the locator are in the best chain. If the locator is already at the tip no headers
// will be returned.
// see: bchd/bchrpc/documentation/wallet_operation.md
func (s *GrpcServer) GetHeaders(ctx context.Context, req *pb.GetHeadersRequest) (*pb.GetHeadersResponse, error) {
	var (
		locator blockchain.BlockLocator
		err     error
	)
	for _, b := range req.BlockLocatorHashes {
		blockHash, err := chainhash.NewHash(b)
		if err != nil {
			return nil, status.Error(codes.InvalidArgument, "invalid locator hash")
		}
		locator = append(locator, blockHash)
	}
	var stopHash chainhash.Hash
	if len(req.StopHash) > 0 {
		hash, err := chainhash.NewHash(req.StopHash)
		if err != nil {
			return nil, status.Errorf(codes.InvalidArgument, "invalid stop hash %v", err)
		}
		stopHash = *hash
	}

	headers := s.chain.LocateHeaders(locator, &stopHash)
	resp := &pb.GetHeadersResponse{}

	var startHeight int32
	if len(headers) > 0 {
		startHash := headers[0].BlockHash()
		startHeight, err = s.chain.BlockHeightByHash(&startHash)
		if err != nil {
			return nil, status.Error(codes.Internal, "error loading start header height")
		}
	}
	bestHeight := s.chain.BestSnapshot().Height
	for i, header := range headers {
		hash := header.BlockHash()
		resp.Headers = append(resp.Headers, &pb.BlockInfo{
			Difficulty:    getDifficultyRatio(header.Bits, s.chainParams),
			Hash:          hash.CloneBytes(),
			Height:        startHeight + int32(i),
			Version:       header.Version,
			Timestamp:     header.Timestamp.Unix(),
			MerkleRoot:    header.MerkleRoot.CloneBytes(),
			Nonce:         header.Nonce,
			Bits:          header.Bits,
			PreviousBlock: header.PrevBlock.CloneBytes(),
			Confirmations: bestHeight - (startHeight + int32(i)) + 1,
		})
	}

	return resp, nil
}

// GetTransaction returns a transaction given its hash.
//
// **Requires TxIndex**
// **Requires SlpIndex for all token metadata
func (s *GrpcServer) GetTransaction(ctx context.Context, req *pb.GetTransactionRequest) (*pb.GetTransactionResponse, error) {
	if s.txIndex == nil {
		return nil, status.Error(codes.Unavailable, "txindex required")
	}

	if req.IncludeTokenMetadata && s.slpIndex == nil {
		return nil, status.Error(codes.Unavailable, "slpindex required")
	}

	txHash, err := chainhash.NewHash(req.Hash)
	if err != nil {
		return nil, status.Errorf(codes.InvalidArgument, "invalid transaction hash %v", err)
	}

	if txDesc, err := s.txMemPool.FetchTxDesc(txHash); err == nil {
		tx := marshalTransaction(txDesc.Tx, 0, nil, 0, s)
		tx.Timestamp = txDesc.Added.Unix()

		view, err := s.txMemPool.FetchInputUtxos(txDesc.Tx)
		if err == nil {
			for i, in := range txDesc.Tx.MsgTx().TxIn {
				stxo := view.LookupEntry(in.PreviousOutPoint)
				if stxo != nil {
					tx.Inputs[i].Value = stxo.Amount()
					tx.Inputs[i].PreviousScript = stxo.PkScript()

					_, addrs, _, err := txscript.ExtractPkScriptAddrs(stxo.PkScript(), s.chainParams)
					if err == nil && len(addrs) > 0 {
						tx.Inputs[i].Address = addrs[0].String()
						s.setInputSlpTokenAddress(tx.Inputs[i], addrs[0])
					}
				}
			}
		}

<<<<<<< HEAD
		var tokenMetadata *pb.TokenMetadata
=======
		var tokenMetadata *pb.SlpTokenMetadata
>>>>>>> 71569b69
		if req.IncludeTokenMetadata && tx.SlpTransactionInfo.ValidityJudgement == pb.SlpTransactionInfo_VALID {
			tokenID, err := chainhash.NewHash(tx.SlpTransactionInfo.TokenId)
			if err != nil {
				return nil, status.Errorf(codes.Internal, "an unknown problem occurred when parsing token id: %s: %v", hex.EncodeToString(tx.SlpTransactionInfo.TokenId), err)
			}
			tokenMetadata, err = s.marshalTokenMetadata(*tokenID)
			if err != nil {
				msg := fmt.Sprintf("an unknown problem occurred when building token metadata for token id %s: %v", hex.EncodeToString(tx.SlpTransactionInfo.TokenId), err)
				log.Criticalf(msg)
				return nil, status.Errorf(codes.Internal, msg)
			}
		}

		resp := &pb.GetTransactionResponse{
			Transaction:   tx,
			TokenMetadata: tokenMetadata,
		}
		return resp, nil
	}

	txBytes, blockHeight, blockHash, err := s.fetchTransactionFromBlock(txHash)
	if err != nil {
		return nil, err
	}

	// Deserialize the transaction
	var msgTx wire.MsgTx
	err = msgTx.Deserialize(bytes.NewReader(txBytes))
	if err != nil {
		return nil, status.Errorf(codes.Internal, "failed to deserialize transaction: %v", err)
	}

	header, err := s.chain.HeaderByHash(blockHash)
	if err != nil {
		return nil, status.Errorf(codes.Internal, "failed to load block header %v", err)
	}

	respTx := marshalTransaction(bchutil.NewTx(&msgTx), s.chain.BestSnapshot().Height-blockHeight+1, &header, blockHeight, s)
	if s.txIndex != nil {
		if err := s.setInputMetadata(respTx); err != nil {
			return nil, err
		}
	}

<<<<<<< HEAD
	var tokenMetadata *pb.TokenMetadata
=======
	var tokenMetadata *pb.SlpTokenMetadata
>>>>>>> 71569b69
	if req.IncludeTokenMetadata && respTx.SlpTransactionInfo.ValidityJudgement == pb.SlpTransactionInfo_VALID {
		tokenID, err := chainhash.NewHash(respTx.SlpTransactionInfo.TokenId)
		if err != nil {
			return nil, status.Errorf(codes.Internal, "an unknown problem occurred when parsing token id %s: %v", hex.EncodeToString(respTx.SlpTransactionInfo.TokenId), err)
		}
		tokenMetadata, err = s.marshalTokenMetadata(*tokenID)
		if err != nil {
			msg := fmt.Sprintf("an unknown problem occurred when building token metadata for token id %s: %v", hex.EncodeToString(respTx.SlpTransactionInfo.TokenId), err)
			log.Criticalf(msg)
			return nil, status.Errorf(codes.Internal, msg)
		}
	}

	resp := &pb.GetTransactionResponse{
		Transaction:   respTx,
		TokenMetadata: tokenMetadata,
	}

	return resp, nil
}

// GetRawTransaction returns a serialized transaction given a transaction hash.
//
// **Requires TxIndex**
func (s *GrpcServer) GetRawTransaction(ctx context.Context, req *pb.GetRawTransactionRequest) (*pb.GetRawTransactionResponse, error) {
	if s.txIndex == nil {
		return nil, status.Error(codes.Unavailable, "txindex required")
	}

	txHash, err := chainhash.NewHash(req.Hash)
	if err != nil {
		return nil, status.Errorf(codes.InvalidArgument, "invalid transaction hash: %v", err)
	}

	if tx, err := s.txMemPool.FetchTransaction(txHash); err == nil {
		var buf bytes.Buffer
		if err := tx.MsgTx().BchEncode(&buf, wire.ProtocolVersion, wire.BaseEncoding); err != nil {
			return nil, status.Error(codes.Internal, "error serializing transaction")
		}
		resp := &pb.GetRawTransactionResponse{
			Transaction: buf.Bytes(),
		}
		return resp, nil
	}

	txBytes, _, _, err := s.fetchTransactionFromBlock(txHash)
	if err != nil {
		return nil, err
	}

	resp := &pb.GetRawTransactionResponse{
		Transaction: txBytes,
	}

	return resp, nil
}

// GetAddressTransactions returns the transactions for the given address. Offers offset,
// limit, and from block options.
//
// **Requires AddressIndex**
func (s *GrpcServer) GetAddressTransactions(ctx context.Context, req *pb.GetAddressTransactionsRequest) (*pb.GetAddressTransactionsResponse, error) {
	if s.addrIndex == nil {
		return nil, status.Error(codes.Unavailable, "addrindex required")
	}

	if req.NbFetch > maxAddressQuerySize {
		return nil, status.Errorf(codes.InvalidArgument, "nbfetch exceeds max of %d", maxAddressQuerySize)
	}

	// Attempt to decode the supplied address.
	addr, err := bchutil.DecodeAddress(req.Address, s.chainParams)
	if err != nil {
		return nil, status.Error(codes.InvalidArgument, "invalid address")
	}

	// use cash address format
	addr, err = bchutil.ConvertSlpToCashAddress(addr, s.chainParams)
	if err != nil {
		return nil, status.Error(codes.Internal, "couldn't convert address to cash address format")
	}

	startHeight := int32(0)
	if len(req.GetHash()) == 0 {
		startHeight = req.GetHeight()
	} else {
		h, err := chainhash.NewHash(req.GetHash())
		if err != nil {
			return nil, status.Errorf(codes.InvalidArgument, "invalid hash: %v", err)
		}
		// If error here we'll just use the genesis
		startHeight, _ = s.chain.BlockHeightByHash(h)
	}

	confirmedTxs, err := s.fetchTransactionsByAddress(addr, startHeight, int(req.NbFetch), int(req.NbSkip))
	if err != nil {
		return nil, err
	}

	resp := &pb.GetAddressTransactionsResponse{}

	tip := s.chain.BestSnapshot().Height
	for _, cTx := range confirmedTxs {
		tx := marshalTransaction(bchutil.NewTx(&cTx.tx), tip-cTx.blockHeight+1, cTx.blockHeader, cTx.blockHeight, s)
		if s.txIndex != nil {
			if err := s.setInputMetadata(tx); err != nil {
				return nil, err
			}
		}
		resp.ConfirmedTransactions = append(resp.ConfirmedTransactions, tx)
	}

	unconfirmedTxs := s.addrIndex.UnconfirmedTxnsForAddress(addr)
	for _, uTx := range unconfirmedTxs {
		tx := marshalTransaction(uTx, 0, nil, 0, s)
		txDesc, err := s.txMemPool.FetchTxDesc(uTx.Hash())
		if err != nil {
			continue
		}
		view, err := s.txMemPool.FetchInputUtxos(txDesc.Tx)
		if err == nil {
			for i, in := range txDesc.Tx.MsgTx().TxIn {
				stxo := view.LookupEntry(in.PreviousOutPoint)
				if stxo != nil {
					tx.Inputs[i].Value = stxo.Amount()
					tx.Inputs[i].PreviousScript = stxo.PkScript()

					_, addrs, _, err := txscript.ExtractPkScriptAddrs(stxo.PkScript(), s.chainParams)
					if err == nil && len(addrs) > 0 {
						tx.Inputs[i].Address = addrs[0].String()
						s.setInputSlpTokenAddress(tx.Inputs[i], addrs[0])
					}
				}
			}
		}
		mempoolTx := &pb.MempoolTransaction{
			Transaction:      tx,
			Fee:              txDesc.Fee,
			AddedTime:        txDesc.Added.Unix(),
			AddedHeight:      txDesc.Height,
			FeePerKb:         txDesc.Fee / int64(uTx.MsgTx().SerializeSize()),
			StartingPriority: txDesc.StartingPriority,
		}
		resp.UnconfirmedTransactions = append(resp.UnconfirmedTransactions, mempoolTx)
	}

	return resp, nil
}

// GetRawAddressTransactions returns the raw transactions for the given address. Offers offset,
// limit, and from block options.
//
// **Requires AddressIndex**
func (s *GrpcServer) GetRawAddressTransactions(ctx context.Context, req *pb.GetRawAddressTransactionsRequest) (*pb.GetRawAddressTransactionsResponse, error) {
	if s.addrIndex == nil {
		return nil, status.Error(codes.Unavailable, "addrindex required")
	}

	if req.NbFetch > maxAddressQuerySize {
		return nil, status.Errorf(codes.InvalidArgument, "nbfetch exceeds max of %d", maxAddressQuerySize)
	}

	// Attempt to decode the supplied address.
	addr, err := bchutil.DecodeAddress(req.Address, s.chainParams)
	if err != nil {
		return nil, status.Error(codes.InvalidArgument, "invalid address")
	}

	startHeight := int32(0)
	if len(req.GetHash()) == 0 {
		startHeight = req.GetHeight()
	} else {
		h, err := chainhash.NewHash(req.GetHash())
		if err != nil {
			return nil, status.Errorf(codes.InvalidArgument, "invalid hash: %v", err)
		}
		// If error here we'll just use the genesis
		startHeight, _ = s.chain.BlockHeightByHash(h)
	}

	confirmedTxs, err := s.fetchTransactionsByAddress(addr, startHeight, int(req.NbFetch), int(req.NbSkip))
	if err != nil {
		return nil, err
	}

	resp := &pb.GetRawAddressTransactionsResponse{}

	for _, cTx := range confirmedTxs {
		resp.ConfirmedTransactions = append(resp.ConfirmedTransactions, cTx.txBytes)
	}

	unconfirmedTxs := s.addrIndex.UnconfirmedTxnsForAddress(addr)
	for _, uTx := range unconfirmedTxs {
		var buf bytes.Buffer
		if err := uTx.MsgTx().BchEncode(&buf, wire.ProtocolVersion, wire.BaseEncoding); err != nil {
			return nil, status.Error(codes.Internal, "error serializing mempool transaction")
		}
		resp.UnconfirmedTransactions = append(resp.UnconfirmedTransactions, buf.Bytes())
	}

	return resp, nil
}

// GetAddressUnspentOutputs returns all the unspent transaction outputs
// for the given address.
//
// **Requires AddressIndex**
func (s *GrpcServer) GetAddressUnspentOutputs(ctx context.Context, req *pb.GetAddressUnspentOutputsRequest) (*pb.GetAddressUnspentOutputsResponse, error) {
	if s.addrIndex == nil {
		return nil, status.Error(codes.Unavailable, "addrindex required")
	}

	if req.IncludeTokenMetadata && s.slpIndex == nil {
		return nil, status.Error(codes.Unavailable, "slpindex required")
	}

	// Attempt to decode the supplied address.
	addr, err := bchutil.DecodeAddress(req.Address, s.chainParams)
	if err != nil {
		return nil, status.Error(codes.InvalidArgument, "invalid address")
	}

	// use cash address format
	addr, err = bchutil.ConvertSlpToCashAddress(addr, s.chainParams)
	if err != nil {
		return nil, status.Error(codes.Internal, "couldn't convert address to cash address format")
	}

	tokenMetadataSet := make(map[chainhash.Hash]struct{})
	checkTxOutputs := func(tx *wire.MsgTx) ([]*pb.UnspentOutput, error) {
		txHash := tx.TxHash()
		var (
			utxoView *blockchain.UtxoViewpoint
			utxos    []*pb.UnspentOutput
		)
		if req.IncludeMempool {
			utxoView, err = s.txMemPool.FetchUtxoView(bchutil.NewTx(tx))
			if err != nil {
				return nil, err
			}
		} else {
			utxoView, err = s.chain.FetchUtxoView(bchutil.NewTx(tx))
			if err != nil {
				return nil, err
			}
		}
		entries := utxoView.Entries()
		for i, out := range tx.TxOut {
			op := wire.NewOutPoint(&txHash, uint32(i))
			entry := entries[*op]
			if entry == nil || entry.IsSpent() {
				continue
			}
			pkScript := make([]byte, len(out.PkScript))
			copy(pkScript, out.PkScript)

			_, addrs, _, err := txscript.ExtractPkScriptAddrs(pkScript, s.chainParams)
			if err != nil || len(addrs) == 0 {
				continue
			}

			var slpToken *pb.SlpToken
			if s.slpIndex != nil {
				slpToken, _ = s.getSlpToken(&txHash, uint32(i), out.PkScript)
				if req.IncludeTokenMetadata && slpToken != nil {
					hash, err := chainhash.NewHash(slpToken.TokenId)
					if err != nil {
						return nil, status.Errorf(codes.Internal, "failed to parse token id: %s: %v", hex.EncodeToString(slpToken.TokenId), err)
					}
					tokenMetadataSet[*hash] = struct{}{}
				}
			}

			matchAddr := ""

			switch typedAddr := addrs[0].(type) {
			case *bchutil.AddressPubKeyHash, *bchutil.AddressScriptHash:
				matchAddr = addrs[0].EncodeAddress()

			case *bchutil.AddressPubKey:
				matchAddr = typedAddr.AddressPubKeyHash().EncodeAddress()
			}

			if matchAddr == addr.EncodeAddress() {
				utxo := &pb.UnspentOutput{
					Outpoint: &pb.Transaction_Input_Outpoint{
						Hash:  txHash.CloneBytes(),
						Index: uint32(i),
					},
					Value:        entry.Amount(),
					PubkeyScript: pkScript,
					IsCoinbase:   entry.IsCoinBase(),
					BlockHeight:  entry.BlockHeight(),
					SlpToken:     slpToken,
				}
				utxos = append(utxos, utxo)
			}
		}
		return utxos, nil
	}

	var (
		utxos []*pb.UnspentOutput
		skip  = 0
		fetch = 10000
	)
	for {
		if atomic.LoadInt32(&s.shutdown) > 0 {
			return nil, status.Error(codes.Canceled, "canceled by server")
		}
		confirmedTxs, err := s.fetchTransactionsByAddress(addr, 0, fetch, skip)
		if err != nil {
			return nil, err
		}
		if len(confirmedTxs) == 0 {
			break
		}
		for _, ret := range confirmedTxs {
			u, err := checkTxOutputs(&ret.tx)
			if err != nil {
				return nil, err
			}
			if len(u) > 0 {
				utxos = append(utxos, u...)
			}
		}
		skip += len(confirmedTxs)
	}
	if req.IncludeMempool {
		unconfirmedTxs := s.addrIndex.UnconfirmedTxnsForAddress(addr)
		for _, tx := range unconfirmedTxs {
			u, err := checkTxOutputs(tx.MsgTx())
			if err != nil {
				return nil, err
			}
			if len(u) > 0 {
				utxos = append(utxos, u...)
			}
		}
	}

<<<<<<< HEAD
	var tokenMetadata []*pb.TokenMetadata
	if req.IncludeTokenMetadata && s.slpIndex != nil {
		tokenMetadata = make([]*pb.TokenMetadata, 0)
=======
	var tokenMetadata []*pb.SlpTokenMetadata
	if req.IncludeTokenMetadata && s.slpIndex != nil {
		tokenMetadata = make([]*pb.SlpTokenMetadata, 0)
>>>>>>> 71569b69
		for hash := range tokenMetadataSet {
			tm, err := s.marshalTokenMetadata(hash)
			if err != nil {
				log.Debugf("Could not build slp token metadata for %v", hash)
			}
			if tm != nil && err == nil {
				tokenMetadata = append(tokenMetadata, tm)
			}
		}
	}

	resp := &pb.GetAddressUnspentOutputsResponse{
		Outputs:       utxos,
		TokenMetadata: tokenMetadata,
	}
	return resp, nil
}

// GetUnspentOutput takes an unspent output in the utxo set and returns
// the utxo metadata or not found.
func (s *GrpcServer) GetUnspentOutput(ctx context.Context, req *pb.GetUnspentOutputRequest) (*pb.GetUnspentOutputResponse, error) {

	if req.IncludeTokenMetadata && s.slpIndex == nil {
		return nil, status.Error(codes.Unavailable, "slpindex required")
	}

	txnHash, err := chainhash.NewHash(req.Hash)
	if err != nil {
		return nil, status.Errorf(codes.InvalidArgument, "invalid transaction hash %v", err)
	}

	var (
		op             = wire.NewOutPoint(txnHash, req.Index)
		value          int64
		blockHeight    int32
		scriptPubkey   []byte
		coinbase       bool
		isSlpInMempool = false
	)
	if req.IncludeMempool && s.txMemPool.HaveTransaction(txnHash) {
		tx, err := s.txMemPool.FetchTransaction(txnHash)
		if err != nil {
			return nil, status.Error(codes.NotFound, "utxo not found")
		}
		if req.Index > uint32(len(tx.MsgTx().TxOut)) {
			return nil, status.Error(codes.InvalidArgument, "prev index greater than len outputs")
		}
		spendingTx := s.txMemPool.CheckSpend(*op)
		if spendingTx != nil {
			return nil, status.Error(codes.NotFound, "utxo spent in mempool")
		}
		value = tx.MsgTx().TxOut[req.Index].Value
		blockHeight = mining.UnminedHeight
		scriptPubkey = tx.MsgTx().TxOut[req.Index].PkScript
		coinbase = blockchain.IsCoinBase(tx)

		// check if this txn is possibly an slp transaction
		if len(tx.MsgTx().TxOut) > 0 {
			_, err = v1parser.ParseSLP(tx.MsgTx().TxOut[0].PkScript)
			if err == nil {
				isSlpInMempool = true
			}
		}
	} else {
		if req.IncludeMempool {
			spendingTx := s.txMemPool.CheckSpend(*op)
			if spendingTx != nil {
				return nil, status.Error(codes.NotFound, "utxo spent in mempool")
			}
		}
		entry, err := s.chain.FetchUtxoEntry(*op)
		if err != nil {
			return nil, err
		}
		if entry == nil || entry.IsSpent() {
			return nil, status.Error(codes.NotFound, "utxo not found")
		}

		value = entry.Amount()
		blockHeight = entry.BlockHeight()
		scriptPubkey = entry.PkScript()
		coinbase = entry.IsCoinBase()
	}

	var (
		slpToken *pb.SlpToken
<<<<<<< HEAD
		tm       *pb.TokenMetadata
=======
		tm       *pb.SlpTokenMetadata
>>>>>>> 71569b69
	)
	if s.slpIndex != nil && req.Index > 0 && isSlpInMempool && req.IncludeMempool {
		slpToken, err = s.getSlpToken(txnHash, req.Index, scriptPubkey)
		if err != nil {
			return nil, status.Errorf(codes.Internal, "cannot get slp token for txid: %v", txnHash)
		}
		tokenID, err := chainhash.NewHash(slpToken.TokenId)
		if err != nil {
			return nil, status.Errorf(codes.Internal, "cannot create hash for token id: %s", hex.EncodeToString(slpToken.TokenId))
		}
		tm, err = s.marshalTokenMetadata(*tokenID)
		if err != nil {
			return nil, status.Errorf(codes.Internal, "cannot build token metadata for token id: %s", hex.EncodeToString(slpToken.TokenId))
		}
	}

	ret := &pb.GetUnspentOutputResponse{
		Outpoint: &pb.Transaction_Input_Outpoint{
			Hash:  txnHash[:],
			Index: req.Index,
		},
		Value:         value,
		PubkeyScript:  scriptPubkey,
		BlockHeight:   blockHeight,
		IsCoinbase:    coinbase,
		SlpToken:      slpToken,
		TokenMetadata: tm,
	}
	return ret, nil
}

// GetMerkleProof returns a Merkle (SPV) proof for a specific transaction
// in the provided block.
//
// **Requires TxIndex***
func (s *GrpcServer) GetMerkleProof(ctx context.Context, req *pb.GetMerkleProofRequest) (*pb.GetMerkleProofResponse, error) {
	if s.txIndex == nil {
		return nil, status.Error(codes.Unavailable, "txindex required")
	}

	txnHash, err := chainhash.NewHash(req.TransactionHash)
	if err != nil {
		return nil, status.Errorf(codes.InvalidArgument, "invalid transaction hash %v", err)
	}

	// lookup location of the transaction
	blockRegion, err := s.txIndex.TxBlockRegion(txnHash)
	if err != nil || blockRegion == nil {
		return nil, status.Error(codes.NotFound, "unable to find block for given transaction")
	}

	blkHash := blockRegion.Hash

	block, err := s.chain.BlockByHash(blkHash)
	if err != nil {
		return nil, status.Error(codes.NotFound, "unable to find block for given transaction")
	}

	// create merkle proof
	mBlock, _ := merkleblock.NewMerkleBlockWithTxnSet(block, []*chainhash.Hash{txnHash})

	// encode proof to hex
	var buf bytes.Buffer
	if err := mBlock.BchEncode(&buf, wire.ProtocolVersion, wire.LatestEncoding); err != nil {
		return nil, status.Error(codes.Internal, "failed to deserialize merkle block")
	}

	hashes := make([][]byte, 0, len(mBlock.Hashes))
	for _, h := range mBlock.Hashes {
		hashes = append(hashes, h.CloneBytes())
	}
	medianTime, err := s.chain.MedianTimeByHash(block.Hash())
	if err != nil {
		return nil, status.Error(codes.Internal, "error calculating median time for block")
	}
	resp := &pb.GetMerkleProofResponse{
		Block:  marshalBlockInfo(block, s.chain.BestSnapshot().Height-block.Height()+1, medianTime, s.chainParams),
		Flags:  mBlock.Flags,
		Hashes: hashes,
	}

	nextHeader, err := s.chain.HeaderByHeight(block.Height() + 1)
	if err == nil {
		nextHash := nextHeader.BlockHash()
		resp.Block.NextBlockHash = nextHash.CloneBytes()
	}

	return resp, nil
}

<<<<<<< HEAD
// GetTokenMetadata returns metadata associated with a Token ID
func (s *GrpcServer) GetTokenMetadata(ctx context.Context, req *pb.GetTokenMetadataRequest) (*pb.GetTokenMetadataResponse, error) {
	if s.slpIndex == nil {
		return nil, status.Error(codes.Unavailable, "slpindex required")
	}

	tokenMetadata := make([]*pb.TokenMetadata, 0)
	for _, hash := range req.GetTokenIds() {
		tokenID, err := chainhash.NewHash(hash)
		if err != nil {
			return nil, status.Errorf(codes.Aborted, "token ID hash %s is invalid: %s", hex.EncodeToString(hash), err)
		}

		tm, err := s.marshalTokenMetadata(*tokenID)
		if err != nil {
			return nil, status.Errorf(codes.Aborted, "token ID %v does not exist", hex.EncodeToString(hash))
		}

		tokenMetadata = append(tokenMetadata, tm)
	}

	resp := &pb.GetTokenMetadataResponse{
		TokenMetadata: tokenMetadata,
	}

	return resp, nil
}

// GetParsedSlpScript returns a parsed object from a provided serialized slp OP_RETURN message
func (s *GrpcServer) GetParsedSlpScript(ctx context.Context, req *pb.GetParsedSlpScriptRequest) (*pb.GetParsedSlpScriptResponse, error) {
	resp := &pb.GetParsedSlpScriptResponse{}
	slpMsg, err := v1parser.ParseSLP(req.GetSlpOpreturnScript())
	if err != nil {
		resp.ParsingError = err.Error()
		return resp, nil
	}
	resp.TokenType = uint32(slpMsg.TokenType())

	switch msg := slpMsg.(type) {
	case *v1parser.SlpGenesis:
		if slpMsg.TokenType() == v1parser.TokenTypeNft1Child41 {
			meta := &pb.GetParsedSlpScriptResponse_V1Nft1ChildGenesis{
				V1Nft1ChildGenesis: &pb.SlpV1Nft1ChildGenesisMetadata{
					Name:         msg.Name,
					Ticker:       msg.Ticker,
					DocumentUrl:  msg.DocumentURI,
					DocumentHash: msg.DocumentHash,
					Decimals:     uint32(msg.Decimals),
				},
			}
			resp.SlpMetadata = meta
			resp.SlpAction = pb.SlpAction_SLP_V1_NFT1_UNIQUE_CHILD_GENESIS
		} else {
			meta := &pb.GetParsedSlpScriptResponse_V1Genesis{
				V1Genesis: &pb.SlpV1GenesisMetadata{
					Name:          msg.Name,
					Ticker:        msg.Ticker,
					DocumentUrl:   msg.DocumentURI,
					DocumentHash:  msg.DocumentHash,
					MintAmount:    msg.Qty,
					MintBatonVout: uint32(msg.MintBatonVout),
					Decimals:      uint32(msg.Decimals),
				},
			}
			resp.SlpMetadata = meta
			resp.SlpAction = pb.SlpAction_SLP_V1_GENESIS
		}
	case *v1parser.SlpMint:
		meta := &pb.GetParsedSlpScriptResponse_V1Mint{
			V1Mint: &pb.SlpV1MintMetadata{
				MintAmount:    msg.Qty,
				MintBatonVout: uint32(msg.MintBatonVout),
			},
		}
		resp.TokenId = msg.TokenID()
		resp.SlpMetadata = meta
		resp.SlpAction = pb.SlpAction_SLP_V1_MINT
	case *v1parser.SlpSend:
		if slpMsg.TokenType() == v1parser.TokenTypeNft1Child41 {
			meta := &pb.GetParsedSlpScriptResponse_V1Nft1ChildSend{
				V1Nft1ChildSend: &pb.SlpV1Nft1ChildSendMetadata{},
			}
			resp.SlpMetadata = meta
			resp.TokenId = msg.TokenID()
			resp.SlpAction = pb.SlpAction_SLP_V1_NFT1_UNIQUE_CHILD_SEND
		} else {
			meta := &pb.GetParsedSlpScriptResponse_V1Send{
				V1Send: &pb.SlpV1SendMetadata{
					Amounts: msg.Amounts,
				},
			}
			resp.SlpMetadata = meta
			resp.TokenId = msg.TokenID()
			resp.SlpAction = pb.SlpAction_SLP_V1_SEND
		}
	}

	return resp, nil
}

// GetTrustedSlpValidation returns slp validity information about a specific token output
func (s *GrpcServer) GetTrustedSlpValidation(ctx context.Context, req *pb.GetTrustedSlpValidationRequest) (*pb.GetTrustedSlpValidationResponse, error) {
=======
// GetSlpTokenMetadata returns metadata associated with a Token ID
func (s *GrpcServer) GetSlpTokenMetadata(ctx context.Context, req *pb.GetSlpTokenMetadataRequest) (*pb.GetSlpTokenMetadataResponse, error) {
	if s.slpIndex == nil {
		return nil, status.Error(codes.Unavailable, "slpindex required")
	}

	tokenMetadata := make([]*pb.SlpTokenMetadata, 0)
	for _, hash := range req.GetTokenIds() {
		tokenID, err := chainhash.NewHash(hash)
		if err != nil {
			return nil, status.Errorf(codes.Aborted, "token ID hash %s is invalid: %s", hex.EncodeToString(hash), err)
		}

		tm, err := s.marshalTokenMetadata(*tokenID)
		if err != nil {
			return nil, status.Errorf(codes.Aborted, "token ID %v does not exist", tokenID)
		}

		tokenMetadata = append(tokenMetadata, tm)
	}

	resp := &pb.GetSlpTokenMetadataResponse{
		TokenMetadata: tokenMetadata,
	}

	return resp, nil
}

// GetSlpParsedScript returns a parsed object from a provided serialized slp OP_RETURN message
func (s *GrpcServer) GetSlpParsedScript(ctx context.Context, req *pb.GetSlpParsedScriptRequest) (*pb.GetSlpParsedScriptResponse, error) {
	resp := &pb.GetSlpParsedScriptResponse{}
	slpMsg, err := v1parser.ParseSLP(req.GetSlpOpreturnScript())
	if err != nil {
		resp.ParsingError = err.Error()
		return resp, nil
	}
	resp.TokenType = getTokenType(slpMsg.TokenType())

	switch msg := slpMsg.(type) {
	case *v1parser.SlpGenesis:
		if slpMsg.TokenType() == v1parser.TokenTypeNft1Child41 {
			meta := &pb.GetSlpParsedScriptResponse_V1Nft1ChildGenesis{
				V1Nft1ChildGenesis: &pb.SlpV1Nft1ChildGenesisMetadata{
					Name:         msg.Name,
					Ticker:       msg.Ticker,
					DocumentUrl:  msg.DocumentURI,
					DocumentHash: msg.DocumentHash,
					Decimals:     uint32(msg.Decimals),
				},
			}
			resp.SlpMetadata = meta
			resp.SlpAction = pb.SlpAction_SLP_V1_NFT1_UNIQUE_CHILD_GENESIS
		} else {
			meta := &pb.GetSlpParsedScriptResponse_V1Genesis{
				V1Genesis: &pb.SlpV1GenesisMetadata{
					Name:          msg.Name,
					Ticker:        msg.Ticker,
					DocumentUrl:   msg.DocumentURI,
					DocumentHash:  msg.DocumentHash,
					MintAmount:    msg.Qty,
					MintBatonVout: uint32(msg.MintBatonVout),
					Decimals:      uint32(msg.Decimals),
				},
			}
			resp.SlpMetadata = meta
			resp.SlpAction = pb.SlpAction_SLP_V1_GENESIS
		}
	case *v1parser.SlpMint:
		meta := &pb.GetSlpParsedScriptResponse_V1Mint{
			V1Mint: &pb.SlpV1MintMetadata{
				MintAmount:    msg.Qty,
				MintBatonVout: uint32(msg.MintBatonVout),
			},
		}
		resp.TokenId = msg.TokenID()
		resp.SlpMetadata = meta
		resp.SlpAction = pb.SlpAction_SLP_V1_MINT
	case *v1parser.SlpSend:
		if slpMsg.TokenType() == v1parser.TokenTypeNft1Child41 {
			meta := &pb.GetSlpParsedScriptResponse_V1Nft1ChildSend{
				V1Nft1ChildSend: &pb.SlpV1Nft1ChildSendMetadata{},
			}
			resp.SlpMetadata = meta
			resp.TokenId = msg.TokenID()
			resp.SlpAction = pb.SlpAction_SLP_V1_NFT1_UNIQUE_CHILD_SEND
		} else {
			meta := &pb.GetSlpParsedScriptResponse_V1Send{
				V1Send: &pb.SlpV1SendMetadata{
					Amounts: msg.Amounts,
				},
			}
			resp.SlpMetadata = meta
			resp.TokenId = msg.TokenID()
			resp.SlpAction = pb.SlpAction_SLP_V1_SEND
		}
	}

	return resp, nil
}

// GetSlpTrustedSlpValidation returns slp validity information about a specific token output
func (s *GrpcServer) GetSlpTrustedValidation(ctx context.Context, req *pb.GetSlpTrustedValidationRequest) (*pb.GetSlpTrustedValidationResponse, error) {
	if s.slpIndex == nil {
		return nil, status.Error(codes.Unavailable, "slpindex required")
	}

	resp := &pb.GetSlpTrustedValidationResponse{}
	results := make([]*pb.GetSlpTrustedValidationResponse_ValidityResult, len(req.Queries))
	for i, query := range req.Queries {
		result := &pb.GetSlpTrustedValidationResponse_ValidityResult{}
		result.PrevOutHash = query.PrevOutHash
		result.PrevOutVout = query.PrevOutVout

		txid, err := chainhash.NewHash(query.PrevOutHash)
		if err != nil {
			return nil, status.Errorf(codes.Aborted, "invalid txn hash for txo %s: %v", query.GetPrevOutHash(), err)
		}

		entry, err := s.getSlpIndexEntry(txid)
		if err != nil {
			return nil, status.Errorf(codes.Aborted, "txid is missing from slp validity set for txo: %v:%s: %v", txid, fmt.Sprint(query.GetPrevOutVout()), err)
		}

		if query.PrevOutVout == 0 || query.PrevOutVout > 19 {
			return nil, status.Errorf(codes.Aborted, "slp output index cannot be 0 or > 19 txo: %v:%s", txid, fmt.Sprint(query.GetPrevOutVout()))
		}

		slpMsg, err := v1parser.ParseSLP(entry.SlpOpReturn)

		// set the proper slp version type
		switch slpMsg.TokenType() {
		case v1parser.TokenTypeFungible01:
			switch slpMsg.(type) {
			case *v1parser.SlpGenesis:
				result.SlpAction = pb.SlpAction_SLP_V1_GENESIS
			case *v1parser.SlpMint:
				result.SlpAction = pb.SlpAction_SLP_V1_MINT
			case *v1parser.SlpSend:
				result.SlpAction = pb.SlpAction_SLP_V1_SEND
			}
		case v1parser.TokenTypeNft1Child41:
			switch slpMsg.(type) {
			case *v1parser.SlpGenesis:
				result.SlpAction = pb.SlpAction_SLP_V1_NFT1_UNIQUE_CHILD_GENESIS
			case *v1parser.SlpSend:
				result.SlpAction = pb.SlpAction_SLP_V1_NFT1_UNIQUE_CHILD_SEND
			}
		case v1parser.TokenTypeNft1Group81:
			switch slpMsg.(type) {
			case *v1parser.SlpGenesis:
				result.SlpAction = pb.SlpAction_SLP_V1_NFT1_GROUP_GENESIS
			case *v1parser.SlpMint:
				result.SlpAction = pb.SlpAction_SLP_V1_NFT1_GROUP_MINT
			case *v1parser.SlpSend:
				result.SlpAction = pb.SlpAction_SLP_V1_NFT1_GROUP_SEND
			}
		default:
			return nil, status.Error(codes.Aborted, "trusted validation cannot return result for unknown slp version type")
		}

		switch msg := slpMsg.(type) {
		case *v1parser.SlpSend:
			if len(msg.Amounts) < int(query.PrevOutVout) {
				return nil, status.Error(codes.Aborted, "vout is not a valid slp output")
			}
			result.TokenId = msg.TokenID()
			result.ValidityResultType = &pb.GetSlpTrustedValidationResponse_ValidityResult_V1TokenAmount{
				V1TokenAmount: msg.Amounts[query.PrevOutVout-1],
			}
		case *v1parser.SlpMint:
			result.TokenId = msg.TokenID()
			if query.PrevOutVout == 1 {
				result.ValidityResultType = &pb.GetSlpTrustedValidationResponse_ValidityResult_V1TokenAmount{
					V1TokenAmount: msg.Qty,
				}
			} else if int(query.PrevOutVout) == msg.MintBatonVout {
				result.ValidityResultType = &pb.GetSlpTrustedValidationResponse_ValidityResult_V1MintBaton{
					V1MintBaton: true,
				}
			} else {
				return nil, status.Error(codes.Aborted, "vout is not a valid slp output")
			}
		case *v1parser.SlpGenesis:
			hash := query.PrevOutHash
			for i := len(hash) - 1; len(result.TokenId) < len(hash); i-- {
				result.TokenId = append(result.TokenId, hash[i])
			}
			if query.PrevOutVout == 1 {
				result.ValidityResultType = &pb.GetSlpTrustedValidationResponse_ValidityResult_V1TokenAmount{
					V1TokenAmount: msg.Qty,
				}
			} else if int(query.PrevOutVout) == msg.MintBatonVout {
				result.ValidityResultType = &pb.GetSlpTrustedValidationResponse_ValidityResult_V1MintBaton{
					V1MintBaton: true,
				}
			} else {
				return nil, status.Error(codes.Aborted, "vout is not a valid slp output")
			}
		}

		result.SlpTxnOpreturn = entry.SlpOpReturn
		results[i] = result
	}
	resp.Results = results
	return resp, nil
}

func isMaybeSlpTransaction(txn *wire.MsgTx) bool {
	if len(txn.TxOut) > 0 {
		bchTagIDHex, _ := hex.DecodeString("534c5000")
		return bytes.Contains(txn.TxOut[0].PkScript, bchTagIDHex)
	}
	return false
}

// CheckSlpTransaction checks a supposed slp transaction for slp validity. The method returns the marshalled
// response including a slp validity boolean and a reason for invalid validity.
//
// Using the slp specification as a basis for validity judgement can lead to confusion for new users and
// result in accidental token burns.  use_spec_validity_judgement will cause the response's is_valid property
// to be returned according to the slp specification.  Therefore, use_spec_validity_judgement is false by
// default in order to avoid accidental token burns.  When use_spec_validity_judgement is false we return
// invalid in any case which would result in a burned token, unless the burn is explicitly included as an
// item in required_slp_burns property.
//
// When use_spec_validity_judgement is true, there are three cases where the is_valid response property
// will be returned as valid, instead of invalid, as per the slp specification.
//   1) inputs > outputs
//   2) missing transaction outputs
//   3) burned inputs from other tokens
//
// required_slp_burns is not used when use_spec_validity_judgement is set to true.
//
func (s *GrpcServer) CheckSlpTransaction(ctx context.Context, req *pb.CheckSlpTransactionRequest) (*pb.CheckSlpTransactionResponse, error) {

>>>>>>> 71569b69
	if s.slpIndex == nil {
		return nil, status.Error(codes.Unavailable, "slpindex required")
	}

<<<<<<< HEAD
	resp := &pb.GetTrustedSlpValidationResponse{}
	results := make([]*pb.GetTrustedSlpValidationResponse_ValidityResult, len(req.Queries))
	for i, query := range req.Queries {
		result := &pb.GetTrustedSlpValidationResponse_ValidityResult{}
		result.PrevOutHash = query.PrevOutHash
		result.PrevOutVout = query.PrevOutVout

		txid, err := chainhash.NewHash(query.PrevOutHash)
		if err != nil {
			return nil, status.Errorf(codes.Aborted, "invalid txn hash for txo %s: %v", query.GetPrevOutHash(), err)
		}

		entry, err := s.getSlpIndexEntry(txid)
		if err != nil {
			return nil, status.Errorf(codes.Aborted, "txid is missing from slp validity set for txo: %v:%s: %v", txid, fmt.Sprint(query.GetPrevOutVout()), err)
		}

		if query.PrevOutVout == 0 || query.PrevOutVout > 19 {
			return nil, status.Errorf(codes.Aborted, "slp output index cannot be 0 or > 19 txo: %v:%s", txid, fmt.Sprint(query.GetPrevOutVout()))
		}

		slpMsg, err := v1parser.ParseSLP(entry.SlpOpReturn)

		// set the proper slp version type
		switch slpMsg.TokenType() {
		case v1parser.TokenTypeFungible01:
			switch slpMsg.(type) {
			case *v1parser.SlpGenesis:
				result.SlpAction = pb.SlpAction_SLP_V1_GENESIS
			case *v1parser.SlpMint:
				result.SlpAction = pb.SlpAction_SLP_V1_MINT
			case *v1parser.SlpSend:
				result.SlpAction = pb.SlpAction_SLP_V1_SEND
			}
		case v1parser.TokenTypeNft1Child41:
			switch slpMsg.(type) {
			case *v1parser.SlpGenesis:
				result.SlpAction = pb.SlpAction_SLP_V1_NFT1_UNIQUE_CHILD_GENESIS
			case *v1parser.SlpSend:
				result.SlpAction = pb.SlpAction_SLP_V1_NFT1_UNIQUE_CHILD_SEND
			}
		case v1parser.TokenTypeNft1Group81:
			switch slpMsg.(type) {
			case *v1parser.SlpGenesis:
				result.SlpAction = pb.SlpAction_SLP_V1_NFT1_GROUP_GENESIS
			case *v1parser.SlpMint:
				result.SlpAction = pb.SlpAction_SLP_V1_NFT1_GROUP_MINT
			case *v1parser.SlpSend:
				result.SlpAction = pb.SlpAction_SLP_V1_NFT1_GROUP_SEND
			}
		default:
			return nil, status.Error(codes.Aborted, "trusted validation cannot return result for unknown slp version type")
		}

		switch msg := slpMsg.(type) {
		case *v1parser.SlpSend:
			if len(msg.Amounts) < int(query.PrevOutVout) {
				return nil, status.Error(codes.Aborted, "vout is not a valid slp output")
			}
			result.TokenId = msg.TokenID()
			result.ValidityResultType = &pb.GetTrustedSlpValidationResponse_ValidityResult_V1TokenAmount{
				V1TokenAmount: msg.Amounts[query.PrevOutVout-1],
			}
		case *v1parser.SlpMint:
			result.TokenId = msg.TokenID()
			if query.PrevOutVout == 1 {
				result.ValidityResultType = &pb.GetTrustedSlpValidationResponse_ValidityResult_V1TokenAmount{
					V1TokenAmount: msg.Qty,
				}
			} else if int(query.PrevOutVout) == msg.MintBatonVout {
				result.ValidityResultType = &pb.GetTrustedSlpValidationResponse_ValidityResult_V1MintBaton{
					V1MintBaton: true,
				}
			} else {
				return nil, status.Error(codes.Aborted, "vout is not a valid slp output")
			}
		case *v1parser.SlpGenesis:
			hash := query.PrevOutHash
			for i := len(hash) - 1; len(result.TokenId) < len(hash); i-- {
				result.TokenId = append(result.TokenId, hash[i])
			}
			if query.PrevOutVout == 1 {
				result.ValidityResultType = &pb.GetTrustedSlpValidationResponse_ValidityResult_V1TokenAmount{
					V1TokenAmount: msg.Qty,
				}
			} else if int(query.PrevOutVout) == msg.MintBatonVout {
				result.ValidityResultType = &pb.GetTrustedSlpValidationResponse_ValidityResult_V1MintBaton{
					V1MintBaton: true,
				}
			} else {
				return nil, status.Error(codes.Aborted, "vout is not a valid slp output")
			}
		}

		result.SlpTxnOpreturn = entry.SlpOpReturn

		// include graph search count if client includes any value for excludes
		if req.IncludeGraphsearchCount {
			hash, err := chainhash.NewHash(query.PrevOutHash)
			if err != nil {
				return nil, status.Errorf(codes.Aborted, "slp graph search error: %v", err)
			}

			validityCache := make(map[chainhash.Hash]struct{})
			if query.GraphsearchValidHashes != nil {
				for _, validTxid := range query.GraphsearchValidHashes {
					hash, err := chainhash.NewHash(validTxid)
					if err != nil {
						return nil, status.Errorf(codes.Internal, "graph search validity txid %v, error: %v", hex.EncodeToString(validTxid), err)
					}
					validityCache[*hash] = struct{}{}
				}
			}

			gsDb, err := s.slpIndex.GetGraphSearchDb()
			if err != nil {
				return nil, status.Error(codes.Unavailable, err.Error())
			}
			txData, err := gsDb.Find(hash, &entry.TokenIDHash, &validityCache)
			if err != nil {
				return nil, status.Errorf(codes.Internal, "%v", err)
			}
			log.Infof("SLP graph search count is %s transactions for txid %v", fmt.Sprint(len(txData)), hash)
			result.GraphsearchTxnCount = uint32(len(txData[:]))
		}

		results[i] = result
	}
	resp.Results = results
	return resp, nil
}

// GetSlpGraphSearch returns all transactions required for a client to validate locally
func (s *GrpcServer) GetSlpGraphSearch(ctx context.Context, req *pb.GetSlpGraphSearchRequest) (*pb.GetSlpGraphSearchResponse, error) {

	if !s.slpIndex.GraphSearchEnabled() {
		return nil, status.Error(codes.Unavailable, "slpgraphsearch must be enabled")
	}

	if s.slpIndex == nil || s.txIndex == nil {
		return nil, status.Error(codes.Unavailable, "slpindex and txindex must be enabled")
	}

	if _, err := s.slpIndex.GetGraphSearchDb(); err != nil {
		return nil, status.Error(codes.Unavailable, err.Error())
	}

	// check slp validity, get graph tokenId
	hash, err := chainhash.NewHash(req.GetHash())
	if err != nil {
		return nil, status.Errorf(codes.Aborted, "graph search hash %s: %v", hex.EncodeToString(req.GetHash()), err)
	}
	log.Debugf("received graph search for txid: %v", hash)
=======
	msgTx := &wire.MsgTx{}
	if err := msgTx.BchDecode(bytes.NewReader(req.Transaction), wire.ProtocolVersion, wire.BaseEncoding); err != nil {
		return nil, status.Error(codes.InvalidArgument, "unable to deserialize transaction")
	}

	if len(msgTx.TxIn) == 0 || len(msgTx.TxOut) == 0 {
		return nil, status.Error(codes.InvalidArgument, "transaction is missing inputs or outputs")
	}

	return s.checkTransactionSlpValidity(msgTx, req.RequiredSlpBurns, true, !req.UseSpecValidityJudgement)
}

func (s *GrpcServer) checkTransactionSlpValidity(msgTx *wire.MsgTx, requiredBurns []*pb.SlpRequiredBurn, disableErrorResponse bool, useSafeValidityJudgement bool) (*pb.CheckSlpTransactionResponse, error) {

	// slpValid() and slpInvalid() are helpers to keep the return statements clean
	slpValid := func() *pb.CheckSlpTransactionResponse {
		return &pb.CheckSlpTransactionResponse{
			IsValid: true,
		}
	}
	slpInvalid := func(reason string) *pb.CheckSlpTransactionResponse {
		return &pb.CheckSlpTransactionResponse{
			IsValid:       false,
			InvalidReason: reason,
		}
	}

	if len(msgTx.TxOut) < 1 {
		return nil, status.Error(codes.InvalidArgument, "transaction has no outputs")
	}

	// check if the transaction is slp valid
	slpMd, err := v1parser.ParseSLP(msgTx.TxOut[0].PkScript)
	if err != nil {
		// check if transaction output index 0 contained slp magic bytes
		if isMaybeSlpTransaction(msgTx) {
			invalidReason := fmt.Sprintf("error parsing scriptPubKey as slp metadata, %v", err)
			if disableErrorResponse {
				return slpInvalid(invalidReason), nil
			}
			return nil, status.Error(codes.Aborted, invalidReason)
		}

		// check for slp burns
		for i, txIn := range msgTx.TxIn {
			idx := txIn.PreviousOutPoint.Index

			// we can always skip previous output index 0 since it cannot contain an slp token
			if idx == 0 {
				continue
			}

			// check to see if the input is a burn
			slpEntry, err := s.getSlpIndexEntryAndCheckBurnOtherToken(txIn.PreviousOutPoint, requiredBurns, nil, i)
			if slpEntry == nil {
				continue
			}
			if err != nil {
				invalidReason := "non-slp transaction, includes valid slp inputs"
				if disableErrorResponse {
					return slpInvalid(invalidReason), nil
				}
				return nil, status.Errorf(codes.Aborted, err.Error())
			}
		}

		// otherwise, we can assume this is a non-slp transaction attempt, return invalid without an error
		return slpInvalid("non-slp transaction"), nil
	}

	// check slp transactions for burn prevention
	switch md := slpMd.(type) {
	case *v1parser.SlpSend:
		inputVal := big.NewInt(0)

		// loop through inputs, accumulate input amount for tokenID, abort on slp input with wrong ID
		for i, txIn := range msgTx.TxIn {
			slpEntry, err := s.getSlpIndexEntryAndCheckBurnOtherToken(txIn.PreviousOutPoint, requiredBurns, md, i)
			if slpEntry == nil {
				continue
			}
			if err != nil && useSafeValidityJudgement {
				invalidReason := "transaction includes slp token burn with an input from the wrong token"
				if disableErrorResponse {
					return slpInvalid(invalidReason), nil
				}
				return nil, status.Errorf(codes.Aborted, "%s, use SlpRequiredBurn to allow burns: %v", invalidReason, err)
			}

			inputSlpMsg, err := v1parser.ParseSLP(slpEntry.SlpOpReturn)
			if err != nil {
				return nil, status.Errorf(codes.Internal, "could not parse previously stored slp entry %v having slp message %s", txIn.PreviousOutPoint.Hash, hex.EncodeToString(slpEntry.SlpOpReturn))
			}
			idx := txIn.PreviousOutPoint.Index
			amt, _ := inputSlpMsg.GetVoutValue(int(idx))
			if amt != nil {
				inputVal.Add(inputVal, amt)
			}
		}

		// check inputs != outputs (use check for explict burn requests i.e., 'req.AllowedSlpBurns')
		outputVal, err := slpMd.TotalSlpMsgOutputValue()
		if err != nil {
			return nil, status.Errorf(codes.Internal, "an error occured when getting total slp amount in txn: %v, with error: %v", msgTx.TxHash(), err)
		}
		if inputVal.Cmp(outputVal) < 0 {
			invalidReason := "outputs greater than inputs"
			if disableErrorResponse {
				return slpInvalid(invalidReason), nil
			}
			return nil, status.Errorf(codes.Aborted, "invalid slp: %s", invalidReason)
		} else if inputVal.Cmp(outputVal) > 0 && useSafeValidityJudgement {

			// handle the simple case where user has provided no burn instructions
			if len(requiredBurns) == 0 {
				if disableErrorResponse {
					return slpInvalid("inputs are greater than outputs"), nil
				}
				return nil, status.Errorf(codes.Aborted, "inputs greater than outputs")

			}

			// check user specified burn amounts
			burnAmt := big.NewInt(0)
			for _, burn := range requiredBurns {
				burnAmt.Add(burnAmt, new(big.Int).SetUint64(burn.GetAmount()))
			}
			inputAmtUsed := inputVal.Sub(inputVal, burnAmt)
			if inputAmtUsed.Cmp(outputVal) < 0 {
				invalidReason := fmt.Sprintf("specified burn ammount %s is too high", burnAmt.String())
				if disableErrorResponse {
					return slpInvalid(invalidReason), nil
				}
				return nil, status.Errorf(codes.Aborted, "%s, use SlpRequiredBurn to allow burns", invalidReason)
			} else if inputAmtUsed.Cmp(outputVal) > 0 {
				invalidReason := fmt.Sprintf("specified burn ammount %s is too low", burnAmt.String())
				if disableErrorResponse {
					return slpInvalid(invalidReason), nil
				}
				return nil, status.Errorf(codes.Aborted, "%s, use SlpRequiredBurn to allow burns", invalidReason)
			}
		}

		// prevent missing token outputs
		if useSafeValidityJudgement && len(md.Amounts) > len(msgTx.TxOut)-1 {
			invalidReason := "transaction is missing outputs"
			if disableErrorResponse {
				return slpInvalid(invalidReason), nil
			}
			return nil, status.Errorf(codes.Aborted, "transaction includes slp token burn, %s", invalidReason)
		}

		// if we made it to this point then it is valid
		return slpValid(), nil

	case *v1parser.SlpMint:
		hasBaton := false

		// loop through inputs, check for input burns, look for mint baton is included,
		for i, txIn := range msgTx.TxIn {
			slpEntry, err := s.getSlpIndexEntryAndCheckBurnOtherToken(txIn.PreviousOutPoint, requiredBurns, slpMd, i)
			if slpEntry == nil {
				continue
			}
			if err != nil && useSafeValidityJudgement {
				invalidReason := "transaction includes slp token burn with an input from the wrong token"
				if disableErrorResponse {
					return slpInvalid(invalidReason), nil
				}
				return nil, status.Errorf(codes.Aborted, "%s, use SlpRequiredBurn to allow burns: %v", invalidReason, err)
			}

			inpSlpMd, err := v1parser.ParseSLP(slpEntry.SlpOpReturn)
			if err != nil {
				return nil, status.Errorf(codes.Internal, "could not parse previously stored slp entry %v having slp message %s", txIn.PreviousOutPoint.Hash, hex.EncodeToString(slpEntry.SlpOpReturn))
			}

			switch md := inpSlpMd.(type) {
			case *v1parser.SlpGenesis:
				if md.MintBatonVout == int(txIn.PreviousOutPoint.Index) {
					hasBaton = true
				}
			case *v1parser.SlpMint:
				if md.MintBatonVout == int(txIn.PreviousOutPoint.Index) {
					hasBaton = true
				}
			}
		}

		if !hasBaton {
			invalidReason := "missing valid baton"
			if disableErrorResponse {
				return slpInvalid(invalidReason), nil
			}
			return nil, status.Error(codes.Aborted, invalidReason)
		}

		// check for missing bch outputs
		if useSafeValidityJudgement {

			// prevent missing token output
			if len(msgTx.TxOut) < 2 {
				invalidReason := "transaction is missing outputs"
				if disableErrorResponse {
					return slpInvalid(invalidReason), nil
				}
				return nil, status.Errorf(codes.Aborted, "transaction includes slp token burn, %s", invalidReason)
			}

			// prevent missing mint baton output
			batonVout := md.MintBatonVout
			if batonVout > 1 && batonVout > len(msgTx.TxOut)-1 {
				invalidReason := "transaction is missing mint baton output"
				if disableErrorResponse {
					return slpInvalid(invalidReason), nil
				}
				return nil, status.Errorf(codes.Aborted, "transaction includes slp token burn: %s", invalidReason)
			}
		}

		// if we made it to this point then it is valid
		return slpValid(), nil

	case *v1parser.SlpGenesis:
		// loop through inputs, check for input burns
		for i, txIn := range msgTx.TxIn {
			slpEntry, err := s.getSlpIndexEntryAndCheckBurnOtherToken(txIn.PreviousOutPoint, requiredBurns, slpMd, i)
			if slpEntry == nil {
				continue
			}
			if err != nil && useSafeValidityJudgement {
				invalidReason := "transaction includes slp token burn with an input from the wrong token"
				if disableErrorResponse {
					return slpInvalid(invalidReason), nil
				}
				return nil, status.Errorf(codes.Aborted, "%s, use SlpRequiredBurn to allow burns: %v", invalidReason, err)
			}

			// check for invalid nft genesis
			if i == 0 && slpMd.TokenType() == v1parser.TokenTypeNft1Child41 {
				if slpEntry.SlpVersionType != v1parser.TokenTypeNft1Group81 {
					invalidReason := "missing nft group input"
					if disableErrorResponse {
						return slpInvalid(invalidReason), nil

					}
					return nil, status.Error(codes.Aborted, invalidReason)

				}

				inpSlpMd, err := v1parser.ParseSLP(slpEntry.SlpOpReturn)
				if err != nil {
					return nil, status.Errorf(codes.Aborted, "could not parse group input in %v", msgTx.TxHash())
				}
				val, _ := inpSlpMd.GetVoutValue(int(txIn.PreviousOutPoint.Index))
				if val.Cmp(new(big.Int).SetUint64(1)) < 0 {
					invalidReason := "insufficient nft group tokens burned"
					if disableErrorResponse {
						return slpInvalid(invalidReason), nil
					}
					return nil, status.Error(codes.Aborted, invalidReason)
				}
			}
		}

		// check for missing bch outputs
		if useSafeValidityJudgement {

			// prevent missing token output
			if len(msgTx.TxOut) < 2 {
				invalidReason := "transaction is missing outputs"
				if disableErrorResponse {
					return slpInvalid(invalidReason), nil
				}
				return nil, status.Errorf(codes.Aborted, "transaction includes slp token burn, %s", invalidReason)
			}

			// prevent missing mint baton output
			batonVout := md.MintBatonVout
			if batonVout > 1 && batonVout > len(msgTx.TxOut)-1 {
				invalidReason := "transaction is missing mint baton output"
				if disableErrorResponse {
					return slpInvalid(invalidReason), nil
				}
				return nil, status.Errorf(codes.Aborted, "transaction includes slp token burn: %s", invalidReason)
			}
		}

		// if we made it to this point then it is valid
		return slpValid(), nil
	}

	return nil, status.Errorf(codes.Internal, "an unknown error occured checking transaction %v", msgTx.TxHash())
}

// getSlpIndexEntryAndCheckBurnOtherToken checks for burns FROM OTHER TOKEN TYPES.
//
// This method does not check burn prevention for input qty > output qty, or missing vout,
// in valid slp send/mint.  Checking for burns of the same token id and versionType needs
// to be checked elsewhere.
//
// NOTE: nft1 child genesis is allowed without error as long as the burned outpoint is a
//       nft1 Group type and the quanity is 1.
func (s *GrpcServer) getSlpIndexEntryAndCheckBurnOtherToken(outpoint wire.OutPoint, requiredBurns []*pb.SlpRequiredBurn, txnSlpMsg v1parser.ParseResult, inputIdx int) (*indexers.SlpTxEntry, error) {

	slpEntry, err := s.getSlpIndexEntry(&outpoint.Hash)
	if err != nil {
		return nil, err
	}

	inputSlpMsg, err := v1parser.ParseSLP(slpEntry.SlpOpReturn)
	if err != nil {
		return nil, errors.New("could not parse slpMsg from and existing db entry, this should never happen")
	}

	// exit early if the outpoint is not an slp outpoint, or is a zero output slp
	amt, isBaton := inputSlpMsg.GetVoutValue(int(outpoint.Index))
	if !isBaton {
		if amt == nil {
			return nil, nil
		} else if amt.Cmp(new(big.Int).SetUint64(0)) == 0 {
			return nil, nil
		}
	}

	// exit without error if this outpoint is of the same token id/versionType
	if txnSlpMsg != nil {
		if slpEntry.SlpVersionType == txnSlpMsg.TokenType() {
			switch txnMsgData := txnSlpMsg.(type) {
			case *v1parser.SlpMint:
				switch inputMsgData := inputSlpMsg.(type) {
				case *v1parser.SlpGenesis:
					// check the input is for the same token ID and is the actual baton
					if bytes.Equal(txnMsgData.TokenID(), slpEntry.TokenIDHash[:]) &&
						inputMsgData.MintBatonVout == int(outpoint.Index) {

						// then check the mint baton is being spent as a valid mint baton
						// NOTE: We can't check vout exists here..
						if txnMsgData.MintBatonVout > 1 {
							return slpEntry, nil
						}
					}
				case *v1parser.SlpMint:
					// check the input is for the same token ID and is the actual baton
					if bytes.Equal(txnMsgData.TokenID(), slpEntry.TokenIDHash[:]) &&
						inputMsgData.MintBatonVout == int(outpoint.Index) {

						// then check the mint baton is being spent as a valid mint baton
						// NOTE: We can't check vout exists here..
						if txnMsgData.MintBatonVout > 1 {
							return slpEntry, nil
						}
					}
				}
			case *v1parser.SlpSend:
				switch inputMsgData := inputSlpMsg.(type) {
				case *v1parser.SlpGenesis:
					// check token id is the same, but make sure this isn't a minting baton
					if bytes.Equal(txnMsgData.TokenID(), slpEntry.TokenIDHash[:]) && inputMsgData.MintBatonVout != int(outpoint.Index) {
						return slpEntry, nil
					}
				case *v1parser.SlpMint:
					// check token id is the same, but make sure this isn't a minting baton
					if bytes.Equal(txnMsgData.TokenID(), slpEntry.TokenIDHash[:]) && inputMsgData.MintBatonVout != int(outpoint.Index) {
						return slpEntry, nil
					}
				case *v1parser.SlpSend:
					if bytes.Equal(txnMsgData.TokenID(), slpEntry.TokenIDHash[:]) {
						return slpEntry, nil
					}
				}
			}
		}
	}

	// exit without error if this outpoint is being spent for a nft child genesis burning 1 nft group token
	if txnSlpMsg != nil && inputIdx == 0 {
		if md, ok := txnSlpMsg.(*v1parser.SlpGenesis); ok {
			if md.TokenType() == v1parser.TokenTypeNft1Child41 && slpEntry.SlpVersionType == v1parser.TokenTypeNft1Group81 {
				val, _ := inputSlpMsg.GetVoutValue(int(outpoint.Index))
				if val != nil && val.Cmp(new(big.Int).SetUint64(1)) == 0 {
					log.Debugf("allowed nft group token burn in %s", hex.EncodeToString(txnSlpMsg.TokenID()))
					return slpEntry, nil
				}
			}
		}
	}

	canBurn := false
	for _, burn := range requiredBurns {

		// this will happen when client requires a burn associated with
		// burn of same token ID/version type where there isn't a specific outpoint being burned
		if burn.Outpoint == nil {
			continue
		}

		if bytes.Equal(burn.Outpoint.Hash, outpoint.Hash[:]) && burn.Outpoint.Index == outpoint.Index {
			// check token ID of the burn request matches the entry
			if !bytes.Equal(slpEntry.TokenIDHash[:], burn.GetTokenId()) {
				return slpEntry, status.Error(codes.InvalidArgument, "the requested burn token ID does not match the actual token ID")
			}

			// check token version type of the burn request matches the entry
			if int(slpEntry.SlpVersionType) != int(burn.GetTokenType()) {
				return slpEntry, status.Error(codes.InvalidArgument, "the requested burn token version type does not match the actual token version type")
			}

			// check burn intent (amount or mint)
			if _, isAmountBurn := burn.BurnIntention.(*pb.SlpRequiredBurn_Amount); isAmountBurn {
				amt, _ := inputSlpMsg.GetVoutValue(int(outpoint.Index))
				if amt != nil && amt.Cmp(new(big.Int).SetUint64(burn.GetAmount())) != 0 {
					return slpEntry, status.Error(codes.InvalidArgument, "the requested burn amount does not match the amount to be burned")
				}

				canBurn = true
				break
			} else if _, isMintBurn := burn.BurnIntention.(*pb.SlpRequiredBurn_MintBatonVout); isMintBurn {
				switch t := inputSlpMsg.(type) {
				case *v1parser.SlpGenesis:
					if t.MintBatonVout != int(burn.GetMintBatonVout()) {
						return slpEntry, status.Error(codes.InvalidArgument, "the requested burn minting baton vout is incorrect")
					}
				case *v1parser.SlpMint:
					if t.MintBatonVout != int(burn.GetMintBatonVout()) {
						return slpEntry, status.Error(codes.InvalidArgument, "the requested burn minting baton vout is incorrect")
					}
				default:
					return slpEntry, status.Error(codes.InvalidArgument, "the requested burn outpoint is not a minting baton")
				}

				canBurn = true
				break
			}
		}
	}

	if !canBurn {
		return slpEntry, errors.New("token burn from wrong token id")
	}

	return slpEntry, nil
}

// SubmitTransaction submits a transaction to all connected peers.
//
// If slp index is enabled it will not allow slp burns unless the burned token is
// included in req.RequiredSlpBurns, or if req.SkipSlpValidityCheck is set to true
func (s *GrpcServer) SubmitTransaction(ctx context.Context, req *pb.SubmitTransactionRequest) (*pb.SubmitTransactionResponse, error) {

	msgTx := &wire.MsgTx{}
	if err := msgTx.BchDecode(bytes.NewReader(req.Transaction), wire.ProtocolVersion, wire.BaseEncoding); err != nil {
		return nil, status.Error(codes.InvalidArgument, "unable to deserialize transaction")
	}

	if s.slpIndex != nil && !req.GetSkipSlpValidityCheck() {
		_, err := s.checkTransactionSlpValidity(msgTx, req.RequiredSlpBurns, false, true)
		if err != nil {
			return nil, err
		}
	}

	// Use 0 for the tag to represent local node.
	tx := bchutil.NewTx(msgTx)
	acceptedTxs, err := s.txMemPool.ProcessTransaction(tx, false, false, 0)
	if err != nil {
		// When the error is a rule error, it means the transaction was
		// simply rejected as opposed to something actually going wrong,
		// so log it as such.  Otherwise, something really did go wrong,
		// so log it as an actual error.  In both cases, a JSON-RPC
		// error is returned to the client with the deserialization
		// error code (to match bitcoind behavior).
		if _, ok := err.(mempool.RuleError); ok {
			log.Debugf("Rejected transaction %v: %v", tx.Hash(),
				err)
		} else {
			log.Errorf("Failed to process transaction %v: %v",
				tx.Hash(), err)
		}
		return nil, status.Errorf(codes.InvalidArgument, "tx rejected: %v", err)
	}

	// When the transaction was accepted it should be the first item in the
	// returned array of accepted transactions.  The only way this will not
	// be true is if the API for ProcessTransaction changes and this code is
	// not properly updated, but ensure the condition holds as a safeguard.
	//
	// Also, since an error is being returned to the caller, ensure the
	// transaction is removed from the memory pool.
	if len(acceptedTxs) == 0 || !acceptedTxs[0].Tx.Hash().IsEqual(tx.Hash()) {
		s.txMemPool.RemoveTransaction(tx, true)

		return nil, status.Errorf(codes.Internal, "transaction %v is not in accepted list", tx.Hash())
	}

	// Generate and relay inventory vectors for all newly accepted
	// transactions into the memory pool due to the original being
	// accepted.
	s.netMgr.AnnounceNewTransactions(acceptedTxs)

	// Keep track of all the sendrawtransaction request txns so that they
	// can be rebroadcast if they don't make their way into a block.
	txD := acceptedTxs[0]
	iv := wire.NewInvVect(wire.InvTypeTx, txD.Tx.Hash())
	s.netMgr.AddRebroadcastInventory(iv, txD)

	resp := &pb.SubmitTransactionResponse{
		Hash: tx.Hash().CloneBytes(),
	}
	return resp, nil
}

// SubscribeTransactions creates subscription to all relevant transactions based on
// the subscription filter.
//
// This RPC does not use bidirectional streams and therefore can be used
// with grpc-web. You will need to close and reopen the stream whenever
// you want to update the subscription filter. If you are not using grpc-web
// then SubscribeTransactionStream is more appropriate.
//
// **Requires TxIndex to receive input metadata**
func (s *GrpcServer) SubscribeTransactions(req *pb.SubscribeTransactionsRequest, stream pb.Bchrpc_SubscribeTransactionsServer) error {
	subscription := s.subscribeEvents()
	defer subscription.Unsubscribe()

	filter := newTxFilter()
	if err := filter.AddRPCFilter(req.GetSubscribe(), s.chainParams); err != nil {
		return err
	}
	includeMempool := req.IncludeMempool
	includeBlocks := req.IncludeInBlock
	serializeTx := req.SerializeTx
	for {
		select {
		case event := <-subscription.Events():

			switch event := event.(type) {
			case *rpcEventTxAccepted:
				if !includeMempool {
					continue
				}

				txDesc := event

				if s.slpIndex != nil {
					s.checkSlpTxOnEvent(txDesc.Tx.MsgTx(), "SubscribeTransactions rpcEventTxAccepted")
				}

				if !filter.MatchAndUpdate(txDesc.Tx, s.chainParams) {
					continue
				}

				toSend := &pb.TransactionNotification{}
				toSend.Type = pb.TransactionNotification_UNCONFIRMED

				if serializeTx {
					var buf bytes.Buffer
					if err := txDesc.Tx.MsgTx().BchEncode(&buf, wire.ProtocolVersion, wire.BaseEncoding); err != nil {
						return status.Error(codes.Internal, "error serializing transaction")
					}

					toSend.Transaction = &pb.TransactionNotification_SerializedTransaction{
						SerializedTransaction: buf.Bytes(),
					}

				} else {
					respTx := marshalTransaction(txDesc.Tx, 0, nil, 0, s)

					if view, err := s.txMemPool.FetchInputUtxos(txDesc.Tx); err == nil {
						s.setInputMetadataFromView(respTx, txDesc, view)
					}

					toSend.Transaction = &pb.TransactionNotification_UnconfirmedTransaction{
						UnconfirmedTransaction: &pb.MempoolTransaction{
							Transaction:      respTx,
							AddedTime:        txDesc.Added.Unix(),
							Fee:              txDesc.Fee,
							FeePerKb:         txDesc.FeePerKB,
							AddedHeight:      txDesc.Height,
							StartingPriority: txDesc.StartingPriority,
						},
					}
				}

				if err := stream.Send(toSend); err != nil {
					return err
				}

			case *rpcEventBlockConnected:
				if !includeBlocks {
					continue
				}
				// Search for all transactions.
				block := event

				for _, tx := range block.Transactions() {
					if !filter.MatchAndUpdate(tx, s.chainParams) {
						continue
					}

					if s.slpIndex != nil {
						s.checkSlpTxOnEvent(tx.MsgTx(), "SubscribeTransactions rpcEventBlockConnected")
					}

					toSend := &pb.TransactionNotification{}
					toSend.Type = pb.TransactionNotification_CONFIRMED

					if serializeTx {
						var buf bytes.Buffer
						if err := tx.MsgTx().BchEncode(&buf, wire.ProtocolVersion, wire.BaseEncoding); err != nil {
							return status.Error(codes.Internal, "error serializing transaction")
						}
						toSend.Transaction = &pb.TransactionNotification_SerializedTransaction{
							SerializedTransaction: buf.Bytes(),
						}

					} else {
						header := block.MsgBlock().Header

						respTx := marshalTransaction(tx, s.chain.BestSnapshot().Height-block.Height()+1, &header, block.Height(), s)
						if s.txIndex != nil {
							if err := s.setInputMetadata(respTx); err != nil {
								return err
							}
						}
						toSend.Transaction = &pb.TransactionNotification_ConfirmedTransaction{
							ConfirmedTransaction: respTx,
						}
					}
>>>>>>> 71569b69

	entry, err := s.getSlpIndexEntry(hash)
	if err != nil {
		return nil, status.Errorf(codes.Aborted, "txid is missing from slp validity set for txn: %s: %v", hash, err)
	}

	// get map for token and do graph search
	gsDb, err := s.slpIndex.GetGraphSearchDb()
	if err != nil {
		return nil, status.Error(codes.Unavailable, err.Error())
	}

	// setup the validity cache
	validityCache := make(map[chainhash.Hash]struct{})
	for _, txHash := range req.GetValidHashes() {
		hash, err := chainhash.NewHash(txHash)
		if err != nil {
			return nil, status.Errorf(codes.Aborted, "graph search validity cache invalid hash %v", txHash)
		}
		validityCache[*hash] = struct{}{}
	}

	// perform the graph search
	txData, err := gsDb.Find(hash, &entry.TokenIDHash, &validityCache)
	if err != nil {
		return nil, status.Errorf(codes.Internal, "%v", err)
	}

	res := &pb.GetSlpGraphSearchResponse{}
	res.Txdata = txData
	log.Infof("SLP graph search returned %s transactions for txid %v", fmt.Sprint(len(txData)), hash)

	return res, nil
}

func isMaybeSlpTransaction(txn *wire.MsgTx) bool {
	if len(txn.TxOut) > 0 {
		bchTagIDHex, _ := hex.DecodeString("534c5000")
		return bytes.Contains(txn.TxOut[0].PkScript, bchTagIDHex)
	}
	return false
}

// CheckSlpTransaction checks a supposed slp transaction for slp validity. The method returns the marshalled
// response including a slp validity boolean and a reason for invalid validity.
//
// Using the slp specification as a basis for validity judgement can lead to confusion for new users and
// result in accidental token burns.  use_spec_validity_judgement will cause the response's is_valid property
// to be returned according to the slp specification.  Therefore, use_spec_validity_judgement is false by
// default in order to avoid accidental token burns.  When use_spec_validity_judgement is false we return
// invalid in any case which would result in a burned token, unless the burn is explicitly included as an
// item in required_slp_burns property.
//
// When use_spec_validity_judgement is true, there are three cases where the is_valid response property
// will be returned as valid, instead of invalid, as per the slp specification.
//   1) inputs > outputs
//   2) missing transaction outputs
//   3) burned inputs from other tokens
//
// required_slp_burns is not used when use_spec_validity_judgement is set to true.
//
func (s *GrpcServer) CheckSlpTransaction(ctx context.Context, req *pb.CheckSlpTransactionRequest) (*pb.CheckSlpTransactionResponse, error) {

	if s.slpIndex == nil {
		return nil, status.Error(codes.Unavailable, "slpindex required")
	}

	msgTx := &wire.MsgTx{}
	if err := msgTx.BchDecode(bytes.NewReader(req.Transaction), wire.ProtocolVersion, wire.BaseEncoding); err != nil {
		return nil, status.Error(codes.InvalidArgument, "unable to deserialize transaction")
	}

	if len(msgTx.TxIn) == 0 || len(msgTx.TxOut) == 0 {
		return nil, status.Error(codes.InvalidArgument, "transaction is missing inputs or outputs")
	}

	return s.checkTransactionSlpValidity(msgTx, req.RequiredSlpBurns, true, !req.UseSpecValidityJudgement)
}

func (s *GrpcServer) checkTransactionSlpValidity(msgTx *wire.MsgTx, requiredBurns []*pb.SlpRequiredBurn, disableErrorResponse bool, useSafeValidityJudgement bool) (*pb.CheckSlpTransactionResponse, error) {

	// slpValid() and slpInvalid() are helpers to keep the return statements clean
	slpValid := func() *pb.CheckSlpTransactionResponse {
		return &pb.CheckSlpTransactionResponse{
			IsValid: true,
		}
	}
	slpInvalid := func(reason string) *pb.CheckSlpTransactionResponse {
		return &pb.CheckSlpTransactionResponse{
			IsValid:       false,
			InvalidReason: reason,
		}
	}

	if len(msgTx.TxOut) < 1 {
		return nil, status.Error(codes.InvalidArgument, "transaction has no outputs")
	}

	// check if the transaction is slp valid
	slpMd, err := v1parser.ParseSLP(msgTx.TxOut[0].PkScript)
	if err != nil {
		// check if transaction output index 0 contained slp magic bytes
		if isMaybeSlpTransaction(msgTx) {
			invalidReason := fmt.Sprintf("error parsing scriptPubKey as slp metadata, %v", err)
			if disableErrorResponse {
				return slpInvalid(invalidReason), nil
			}
			return nil, status.Error(codes.Aborted, invalidReason)
		}

		// check for slp burns
		for i, txIn := range msgTx.TxIn {
			idx := txIn.PreviousOutPoint.Index

			// we can always skip previous output index 0 since it cannot contain an slp token
			if idx == 0 {
				continue
			}

			// check to see if the input is a burn
			slpEntry, err := s.getSlpIndexEntryAndCheckBurnOtherToken(txIn.PreviousOutPoint, requiredBurns, nil, i)
			if slpEntry == nil {
				continue
			}
			if err != nil {
				invalidReason := "non-slp transaction, includes valid slp inputs"
				if disableErrorResponse {
					return slpInvalid(invalidReason), nil
				}
				return nil, status.Errorf(codes.Aborted, err.Error())
			}
		}

		// otherwise, we can assume this is a non-slp transaction attempt, return invalid without an error
		return slpInvalid("non-slp transaction"), nil
	}

	// check slp transactions for burn prevention
	switch md := slpMd.(type) {
	case *v1parser.SlpSend:
		inputVal := big.NewInt(0)

		// loop through inputs, accumulate input amount for tokenID, abort on slp input with wrong ID
		for i, txIn := range msgTx.TxIn {
			slpEntry, err := s.getSlpIndexEntryAndCheckBurnOtherToken(txIn.PreviousOutPoint, requiredBurns, md, i)
			if slpEntry == nil {
				continue
			}
			if err != nil && useSafeValidityJudgement {
				invalidReason := "transaction includes slp token burn with an input from the wrong token"
				if disableErrorResponse {
					return slpInvalid(invalidReason), nil
				}
				return nil, status.Errorf(codes.Aborted, "%s, use SlpRequiredBurn to allow burns: %v", invalidReason, err)
			}

			inputSlpMsg, err := v1parser.ParseSLP(slpEntry.SlpOpReturn)
			if err != nil {
				return nil, status.Errorf(codes.Internal, "could not parse previously stored slp entry %v having slp message %s", txIn.PreviousOutPoint.Hash, hex.EncodeToString(slpEntry.SlpOpReturn))
			}
			idx := txIn.PreviousOutPoint.Index
			amt, _ := inputSlpMsg.GetVoutValue(int(idx))
			if amt != nil {
				inputVal.Add(inputVal, amt)
			}
		}

		// check inputs != outputs (use check for explict burn requests i.e., 'req.AllowedSlpBurns')
		outputVal, err := slpMd.TotalSlpMsgOutputValue()
		if err != nil {
			return nil, status.Errorf(codes.Internal, "an error occured when getting total slp amount in txn: %v, with error: %v", msgTx.TxHash(), err)
		}
		if inputVal.Cmp(outputVal) < 0 {
			invalidReason := "outputs greater than inputs"
			if disableErrorResponse {
				return slpInvalid(invalidReason), nil
			}
			return nil, status.Errorf(codes.Aborted, "invalid slp: %s", invalidReason)
		} else if inputVal.Cmp(outputVal) > 0 && useSafeValidityJudgement {

			// handle the simple case where user has provided no burn instructions
			if len(requiredBurns) == 0 {
				if disableErrorResponse {
					return slpInvalid("inputs are greater than outputs"), nil
				}
				return nil, status.Errorf(codes.Aborted, "inputs greater than outputs")

			}

			// check user specified burn amounts
			burnAmt := big.NewInt(0)
			for _, burn := range requiredBurns {
				burnAmt.Add(burnAmt, new(big.Int).SetUint64(burn.GetAmount()))
			}
			inputAmtUsed := inputVal.Sub(inputVal, burnAmt)
			if inputAmtUsed.Cmp(outputVal) < 0 {
				invalidReason := fmt.Sprintf("specified burn ammount %s is too high", burnAmt.String())
				if disableErrorResponse {
					return slpInvalid(invalidReason), nil
				}
				return nil, status.Errorf(codes.Aborted, "%s, use SlpRequiredBurn to allow burns", invalidReason)
			} else if inputAmtUsed.Cmp(outputVal) > 0 {
				invalidReason := fmt.Sprintf("specified burn ammount %s is too low", burnAmt.String())
				if disableErrorResponse {
					return slpInvalid(invalidReason), nil
				}
				return nil, status.Errorf(codes.Aborted, "%s, use SlpRequiredBurn to allow burns", invalidReason)
			}
		}

		// prevent missing token outputs
		if useSafeValidityJudgement && len(md.Amounts) > len(msgTx.TxOut)-1 {
			invalidReason := "transaction is missing outputs"
			if disableErrorResponse {
				return slpInvalid(invalidReason), nil
			}
			return nil, status.Errorf(codes.Aborted, "transaction includes slp token burn, %s", invalidReason)
		}

		// if we made it to this point then it is valid
		return slpValid(), nil

	case *v1parser.SlpMint:
		hasBaton := false

		// loop through inputs, check for input burns, look for mint baton is included,
		for i, txIn := range msgTx.TxIn {
			slpEntry, err := s.getSlpIndexEntryAndCheckBurnOtherToken(txIn.PreviousOutPoint, requiredBurns, slpMd, i)
			if slpEntry == nil {
				continue
			}
			if err != nil && useSafeValidityJudgement {
				invalidReason := "transaction includes slp token burn with an input from the wrong token"
				if disableErrorResponse {
					return slpInvalid(invalidReason), nil
				}
				return nil, status.Errorf(codes.Aborted, "%s, use SlpRequiredBurn to allow burns: %v", invalidReason, err)
			}

			inpSlpMd, err := v1parser.ParseSLP(slpEntry.SlpOpReturn)
			if err != nil {
				return nil, status.Errorf(codes.Internal, "could not parse previously stored slp entry %v having slp message %s", txIn.PreviousOutPoint.Hash, hex.EncodeToString(slpEntry.SlpOpReturn))
			}

			switch md := inpSlpMd.(type) {
			case *v1parser.SlpGenesis:
				if md.MintBatonVout == int(txIn.PreviousOutPoint.Index) {
					hasBaton = true
				}
			case *v1parser.SlpMint:
				if md.MintBatonVout == int(txIn.PreviousOutPoint.Index) {
					hasBaton = true
				}
			}
		}

		if !hasBaton {
			invalidReason := "missing valid baton"
			if disableErrorResponse {
				return slpInvalid(invalidReason), nil
			}
			return nil, status.Error(codes.Aborted, invalidReason)
		}

		// check for missing bch outputs
		if useSafeValidityJudgement {

			// prevent missing token output
			if len(msgTx.TxOut) < 2 {
				invalidReason := "transaction is missing outputs"
				if disableErrorResponse {
					return slpInvalid(invalidReason), nil
				}
				return nil, status.Errorf(codes.Aborted, "transaction includes slp token burn, %s", invalidReason)
			}

			// prevent missing mint baton output
			batonVout := md.MintBatonVout
			if batonVout > 1 && batonVout > len(msgTx.TxOut)-1 {
				invalidReason := "transaction is missing mint baton output"
				if disableErrorResponse {
					return slpInvalid(invalidReason), nil
				}
				return nil, status.Errorf(codes.Aborted, "transaction includes slp token burn: %s", invalidReason)
			}
		}

		// if we made it to this point then it is valid
		return slpValid(), nil

	case *v1parser.SlpGenesis:
		// loop through inputs, check for input burns
		for i, txIn := range msgTx.TxIn {
			slpEntry, err := s.getSlpIndexEntryAndCheckBurnOtherToken(txIn.PreviousOutPoint, requiredBurns, slpMd, i)
			if slpEntry == nil {
				continue
			}
			if err != nil && useSafeValidityJudgement {
				invalidReason := "transaction includes slp token burn with an input from the wrong token"
				if disableErrorResponse {
					return slpInvalid(invalidReason), nil
				}
				return nil, status.Errorf(codes.Aborted, "%s, use SlpRequiredBurn to allow burns: %v", invalidReason, err)
			}

			// check for invalid nft genesis
			if i == 0 && slpMd.TokenType() == v1parser.TokenTypeNft1Child41 {
				if slpEntry.SlpVersionType != v1parser.TokenTypeNft1Group81 {
					invalidReason := "missing nft group input"
					if disableErrorResponse {
						return slpInvalid(invalidReason), nil

					}
					return nil, status.Error(codes.Aborted, invalidReason)

				}

				inpSlpMd, err := v1parser.ParseSLP(slpEntry.SlpOpReturn)
				if err != nil {
					return nil, status.Errorf(codes.Aborted, "could not parse group input in %v", msgTx.TxHash())
				}
				val, _ := inpSlpMd.GetVoutValue(int(txIn.PreviousOutPoint.Index))
				if val.Cmp(new(big.Int).SetUint64(1)) < 0 {
					invalidReason := "insufficient nft group tokens burned"
					if disableErrorResponse {
						return slpInvalid(invalidReason), nil
					}
					return nil, status.Error(codes.Aborted, invalidReason)
				}
			}
		}

		// check for missing bch outputs
		if useSafeValidityJudgement {

			// prevent missing token output
			if len(msgTx.TxOut) < 2 {
				invalidReason := "transaction is missing outputs"
				if disableErrorResponse {
					return slpInvalid(invalidReason), nil
				}
				return nil, status.Errorf(codes.Aborted, "transaction includes slp token burn, %s", invalidReason)
			}

			// prevent missing mint baton output
			batonVout := md.MintBatonVout
			if batonVout > 1 && batonVout > len(msgTx.TxOut)-1 {
				invalidReason := "transaction is missing mint baton output"
				if disableErrorResponse {
					return slpInvalid(invalidReason), nil
				}
				return nil, status.Errorf(codes.Aborted, "transaction includes slp token burn: %s", invalidReason)
			}
		}

		// if we made it to this point then it is valid
		return slpValid(), nil
	}

	return nil, status.Errorf(codes.Internal, "an unknown error occured checking transaction %v", msgTx.TxHash())
}

// getSlpIndexEntryAndCheckBurnOtherToken checks for burns FROM OTHER TOKEN TYPES.
//
// This method does not check burn prevention for input qty > output qty, or missing vout,
// in valid slp send/mint.  Checking for burns of the same token id and versionType needs
// to be checked elsewhere.
//
// NOTE: nft1 child genesis is allowed without error as long as the burned outpoint is a
//       nft1 Group type and the quanity is 1.
func (s *GrpcServer) getSlpIndexEntryAndCheckBurnOtherToken(outpoint wire.OutPoint, requiredBurns []*pb.SlpRequiredBurn, txnSlpMsg v1parser.ParseResult, inputIdx int) (*indexers.SlpTxEntry, error) {

	slpEntry, err := s.getSlpIndexEntry(&outpoint.Hash)
	if err != nil {
		return nil, err
	}

	inputSlpMsg, err := v1parser.ParseSLP(slpEntry.SlpOpReturn)
	if err != nil {
		return nil, errors.New("could not parse slpMsg from and existing db entry, this should never happen")
	}

	// exit early if the outpoint is not an slp outpoint, or is a zero output slp
	amt, isBaton := inputSlpMsg.GetVoutValue(int(outpoint.Index))
	if !isBaton {
		if amt == nil {
			return nil, nil
		} else if amt.Cmp(new(big.Int).SetUint64(0)) == 0 {
			return nil, nil
		}
	}

	// exit without error if this outpoint is of the same token id/versionType
	if txnSlpMsg != nil {
		if slpEntry.SlpVersionType == txnSlpMsg.TokenType() {
			switch txnMsgData := txnSlpMsg.(type) {
			case *v1parser.SlpMint:
				switch inputMsgData := inputSlpMsg.(type) {
				case *v1parser.SlpGenesis:
					// check the input is for the same token ID and is the actual baton
					if bytes.Equal(txnMsgData.TokenID(), slpEntry.TokenIDHash[:]) &&
						inputMsgData.MintBatonVout == int(outpoint.Index) {

						// then check the mint baton is being spent as a valid mint baton
						// NOTE: We can't check vout exists here..
						if txnMsgData.MintBatonVout > 1 {
							return slpEntry, nil
						}
					}
				case *v1parser.SlpMint:
					// check the input is for the same token ID and is the actual baton
					if bytes.Equal(txnMsgData.TokenID(), slpEntry.TokenIDHash[:]) &&
						inputMsgData.MintBatonVout == int(outpoint.Index) {

						// then check the mint baton is being spent as a valid mint baton
						// NOTE: We can't check vout exists here..
						if txnMsgData.MintBatonVout > 1 {
							return slpEntry, nil
						}
					}
				}
			case *v1parser.SlpSend:
				switch inputMsgData := inputSlpMsg.(type) {
				case *v1parser.SlpGenesis:
					// check token id is the same, but make sure this isn't a minting baton
					if bytes.Equal(txnMsgData.TokenID(), slpEntry.TokenIDHash[:]) && inputMsgData.MintBatonVout != int(outpoint.Index) {
						return slpEntry, nil
					}
				case *v1parser.SlpMint:
					// check token id is the same, but make sure this isn't a minting baton
					if bytes.Equal(txnMsgData.TokenID(), slpEntry.TokenIDHash[:]) && inputMsgData.MintBatonVout != int(outpoint.Index) {
						return slpEntry, nil
					}
				case *v1parser.SlpSend:
					if bytes.Equal(txnMsgData.TokenID(), slpEntry.TokenIDHash[:]) {
						return slpEntry, nil
					}
				}
			}
		}
	}

	// exit without error if this outpoint is being spent for a nft child genesis burning 1 nft group token
	if txnSlpMsg != nil && inputIdx == 0 {
		if md, ok := txnSlpMsg.(*v1parser.SlpGenesis); ok {
			if md.TokenType() == v1parser.TokenTypeNft1Child41 && slpEntry.SlpVersionType == v1parser.TokenTypeNft1Group81 {
				val, _ := inputSlpMsg.GetVoutValue(int(outpoint.Index))
				if val != nil && val.Cmp(new(big.Int).SetUint64(1)) == 0 {
					log.Debugf("allowed nft group token burn in %s", hex.EncodeToString(txnSlpMsg.TokenID()))
					return slpEntry, nil
				}
			}
		}
	}

	canBurn := false
	for _, burn := range requiredBurns {

		// this will happen when client requires a burn associated with
		// burn of same token ID/version type where there isn't a specific outpoint being burned
		if burn.Outpoint == nil {
			continue
		}

		if bytes.Equal(burn.Outpoint.Hash, outpoint.Hash[:]) && burn.Outpoint.Index == outpoint.Index {
			// check token ID of the burn request matches the entry
			if !bytes.Equal(slpEntry.TokenIDHash[:], burn.GetTokenId()) {
				return slpEntry, status.Error(codes.InvalidArgument, "the requested burn token ID does not match the actual token ID")
			}

			// check token version type of the burn request matches the entry
			if int(slpEntry.SlpVersionType) != int(burn.GetTokenType()) {
				return slpEntry, status.Error(codes.InvalidArgument, "the requested burn token version type does not match the actual token version type")
			}

			// check burn intent (amount or mint)
			if _, isAmountBurn := burn.BurnIntention.(*pb.SlpRequiredBurn_Amount); isAmountBurn {
				amt, _ := inputSlpMsg.GetVoutValue(int(outpoint.Index))
				if amt != nil && amt.Cmp(new(big.Int).SetUint64(burn.GetAmount())) != 0 {
					return slpEntry, status.Error(codes.InvalidArgument, "the requested burn amount does not match the amount to be burned")
				}

				canBurn = true
				break
			} else if _, isMintBurn := burn.BurnIntention.(*pb.SlpRequiredBurn_MintBatonVout); isMintBurn {
				switch t := inputSlpMsg.(type) {
				case *v1parser.SlpGenesis:
					if t.MintBatonVout != int(burn.GetMintBatonVout()) {
						return slpEntry, status.Error(codes.InvalidArgument, "the requested burn minting baton vout is incorrect")
					}
				case *v1parser.SlpMint:
					if t.MintBatonVout != int(burn.GetMintBatonVout()) {
						return slpEntry, status.Error(codes.InvalidArgument, "the requested burn minting baton vout is incorrect")
					}
				default:
					return slpEntry, status.Error(codes.InvalidArgument, "the requested burn outpoint is not a minting baton")
				}

				canBurn = true
				break
			}
		}
	}

	if !canBurn {
		return slpEntry, errors.New("token burn from wrong token id")
	}

	return slpEntry, nil
}

// SubmitTransaction submits a transaction to all connected peers.
//
// If slp index is enabled it will not allow slp burns unless the burned token is
// included in req.RequiredSlpBurns, or if req.SkipSlpValidityCheck is set to true
func (s *GrpcServer) SubmitTransaction(ctx context.Context, req *pb.SubmitTransactionRequest) (*pb.SubmitTransactionResponse, error) {

	msgTx := &wire.MsgTx{}
	if err := msgTx.BchDecode(bytes.NewReader(req.Transaction), wire.ProtocolVersion, wire.BaseEncoding); err != nil {
		return nil, status.Error(codes.InvalidArgument, "unable to deserialize transaction")
	}

	if s.slpIndex != nil && !req.GetSkipSlpValidityCheck() {
		_, err := s.checkTransactionSlpValidity(msgTx, req.RequiredSlpBurns, false, true)
		if err != nil {
			return nil, err
		}
	}

	// Use 0 for the tag to represent local node.
	tx := bchutil.NewTx(msgTx)
	acceptedTxs, err := s.txMemPool.ProcessTransaction(tx, false, false, 0)
	if err != nil {
		// When the error is a rule error, it means the transaction was
		// simply rejected as opposed to something actually going wrong,
		// so log it as such.  Otherwise, something really did go wrong,
		// so log it as an actual error.  In both cases, a JSON-RPC
		// error is returned to the client with the deserialization
		// error code (to match bitcoind behavior).
		if _, ok := err.(mempool.RuleError); ok {
			log.Debugf("Rejected transaction %v: %v", tx.Hash(),
				err)
		} else {
			log.Errorf("Failed to process transaction %v: %v",
				tx.Hash(), err)
		}
		return nil, status.Errorf(codes.InvalidArgument, "tx rejected: %v", err)
	}

	// When the transaction was accepted it should be the first item in the
	// returned array of accepted transactions.  The only way this will not
	// be true is if the API for ProcessTransaction changes and this code is
	// not properly updated, but ensure the condition holds as a safeguard.
	//
	// Also, since an error is being returned to the caller, ensure the
	// transaction is removed from the memory pool.
	if len(acceptedTxs) == 0 || !acceptedTxs[0].Tx.Hash().IsEqual(tx.Hash()) {
		s.txMemPool.RemoveTransaction(tx, true)

		return nil, status.Errorf(codes.Internal, "transaction %v is not in accepted list", tx.Hash())
	}

	// Generate and relay inventory vectors for all newly accepted
	// transactions into the memory pool due to the original being
	// accepted.
	s.netMgr.AnnounceNewTransactions(acceptedTxs)

	// Keep track of all the sendrawtransaction request txns so that they
	// can be rebroadcast if they don't make their way into a block.
	txD := acceptedTxs[0]
	iv := wire.NewInvVect(wire.InvTypeTx, txD.Tx.Hash())
	s.netMgr.AddRebroadcastInventory(iv, txD)

	resp := &pb.SubmitTransactionResponse{
		Hash: tx.Hash().CloneBytes(),
	}
	return resp, nil
}

// SubscribeTransactions creates subscription to all relevant transactions based on
// the subscription filter.
//
// This RPC does not use bidirectional streams and therefore can be used
// with grpc-web. You will need to close and reopen the stream whenever
// you want to update the subscription filter. If you are not using grpc-web
// then SubscribeTransactionStream is more appropriate.
//
// **Requires TxIndex to receive input metadata**
func (s *GrpcServer) SubscribeTransactions(req *pb.SubscribeTransactionsRequest, stream pb.Bchrpc_SubscribeTransactionsServer) error {
	subscription := s.subscribeEvents()
	defer subscription.Unsubscribe()

	filter := newTxFilter()
	if err := filter.AddRPCFilter(req.GetSubscribe(), s.chainParams); err != nil {
		return err
	}
	includeMempool := req.IncludeMempool
	includeBlocks := req.IncludeInBlock
	serializeTx := req.SerializeTx
	for {
		select {
		case event := <-subscription.Events():

			switch event := event.(type) {
			case *rpcEventTxAccepted:
				if !includeMempool {
					continue
				}

				txDesc := event

				if s.slpIndex != nil {
					s.checkSlpTxOnEvent(txDesc.Tx.MsgTx(), "SubscribeTransactions rpcEventTxAccepted")
				}

				if !filter.MatchAndUpdate(txDesc.Tx, s.chainParams) {
					continue
				}

				toSend := &pb.TransactionNotification{}
				toSend.Type = pb.TransactionNotification_UNCONFIRMED

				if serializeTx {
					var buf bytes.Buffer
					if err := txDesc.Tx.MsgTx().BchEncode(&buf, wire.ProtocolVersion, wire.BaseEncoding); err != nil {
						return status.Error(codes.Internal, "error serializing transaction")
					}

					toSend.Transaction = &pb.TransactionNotification_SerializedTransaction{
						SerializedTransaction: buf.Bytes(),
					}

				} else {
					respTx := marshalTransaction(txDesc.Tx, 0, nil, 0, s)

					if view, err := s.txMemPool.FetchInputUtxos(txDesc.Tx); err == nil {
						s.setInputMetadataFromView(respTx, txDesc, view)
					}

					toSend.Transaction = &pb.TransactionNotification_UnconfirmedTransaction{
						UnconfirmedTransaction: &pb.MempoolTransaction{
							Transaction:      respTx,
							AddedTime:        txDesc.Added.Unix(),
							Fee:              txDesc.Fee,
							FeePerKb:         txDesc.FeePerKB,
							AddedHeight:      txDesc.Height,
							StartingPriority: txDesc.StartingPriority,
						},
					}
				}

				if err := stream.Send(toSend); err != nil {
					return err
				}

			case *rpcEventBlockConnected:
				if !includeBlocks {
					continue
				}
				// Search for all transactions.
				block := event

				for _, tx := range block.Transactions() {
					if !filter.MatchAndUpdate(tx, s.chainParams) {
						continue
					}

					if s.slpIndex != nil {
						s.checkSlpTxOnEvent(tx.MsgTx(), "SubscribeTransactions rpcEventBlockConnected")
					}

					toSend := &pb.TransactionNotification{}
					toSend.Type = pb.TransactionNotification_CONFIRMED

					if serializeTx {
						var buf bytes.Buffer
						if err := tx.MsgTx().BchEncode(&buf, wire.ProtocolVersion, wire.BaseEncoding); err != nil {
							return status.Error(codes.Internal, "error serializing transaction")
						}
						toSend.Transaction = &pb.TransactionNotification_SerializedTransaction{
							SerializedTransaction: buf.Bytes(),
						}

					} else {
						header := block.MsgBlock().Header

						respTx := marshalTransaction(tx, s.chain.BestSnapshot().Height-block.Height()+1, &header, block.Height(), s)
						if s.txIndex != nil {
							if err := s.setInputMetadata(respTx); err != nil {
								return err
							}
						}
						toSend.Transaction = &pb.TransactionNotification_ConfirmedTransaction{
							ConfirmedTransaction: respTx,
						}
					}

					if err := stream.Send(toSend); err != nil {
						return err
					}
				}
			}

		case <-stream.Context().Done():
			return nil // client disconnected
		}
	}
}

// SubscribeTransactionStream subscribes to relevant transactions based on
// the subscription requests. The parameters to filter transactions on can
// be updated by sending new SubscribeTransactionsRequest objects on the stream.
//
// Because this RPC is using bi-directional streaming it cannot be used with
// grpc-web.
//
// **Requires TxIndex to receive input metadata**
func (s *GrpcServer) SubscribeTransactionStream(stream pb.Bchrpc_SubscribeTransactionStreamServer) error {
	// Put the incoming messages on a channel.
	requests := make(chan *pb.SubscribeTransactionsRequest)
	go func() {
		for {
			req, err := stream.Recv()
			if err != nil {
				if err != io.EOF {
					log.Debugf("Error reading from client stream: %v", err)
				}
				close(requests)
				return
			}
			requests <- req
		}
	}()

	subscription := s.subscribeEvents()
	defer subscription.Unsubscribe()

	filter := newTxFilter()
	var includeMempool, includeBlocks, serializeTx bool
	for {
		select {
		case req := <-requests:
			if req == nil {
				return nil
			}
			includeMempool = req.IncludeMempool
			includeBlocks = req.IncludeInBlock
			serializeTx = req.SerializeTx

			// Update filter.
			if err := filter.AddRPCFilter(req.GetSubscribe(), s.chainParams); err != nil {
				return err
			}
			if err := filter.RemoveRPCFilter(req.GetUnsubscribe(), s.chainParams); err != nil {
				return err
			}

		case event := <-subscription.Events():

			switch event := event.(type) {
			case *rpcEventTxAccepted:
				if !includeMempool {
					continue
				}

				txDesc := event

				if s.slpIndex != nil {
					s.checkSlpTxOnEvent(txDesc.Tx.MsgTx(), "SubscribeTransactionStream rpcEventTxAccepted")
				}

				if !filter.MatchAndUpdate(txDesc.Tx, s.chainParams) {
					continue
				}

				toSend := &pb.TransactionNotification{}
				toSend.Type = pb.TransactionNotification_UNCONFIRMED

				if serializeTx {
					var buf bytes.Buffer
					if err := txDesc.Tx.MsgTx().BchEncode(&buf, wire.ProtocolVersion, wire.BaseEncoding); err != nil {
						return status.Error(codes.Internal, "error serializing transaction")
					}

					toSend.Transaction = &pb.TransactionNotification_SerializedTransaction{
						SerializedTransaction: buf.Bytes(),
					}

				} else {
					respTx := marshalTransaction(txDesc.Tx, 0, nil, 0, s)

					if view, err := s.txMemPool.FetchInputUtxos(txDesc.Tx); err == nil {
						s.setInputMetadataFromView(respTx, txDesc, view)
					}

					toSend.Transaction = &pb.TransactionNotification_UnconfirmedTransaction{
						UnconfirmedTransaction: &pb.MempoolTransaction{
							Transaction:      respTx,
							AddedTime:        txDesc.Added.Unix(),
							Fee:              txDesc.Fee,
							FeePerKb:         txDesc.FeePerKB,
							AddedHeight:      txDesc.Height,
							StartingPriority: txDesc.StartingPriority,
						},
					}
				}

				if err := stream.Send(toSend); err != nil {
					return err
				}

			case *rpcEventBlockConnected:
				if !includeBlocks {
					continue
				}
				// Search for all transactions.
				block := event

				for _, tx := range block.Transactions() {
					if !filter.MatchAndUpdate(tx, s.chainParams) {
						continue
					}

					if s.slpIndex != nil {
						s.checkSlpTxOnEvent(tx.MsgTx(), "SubscribeTransactionStream rpcEventBlockConnected")
					}

					toSend := &pb.TransactionNotification{}
					toSend.Type = pb.TransactionNotification_CONFIRMED

					if serializeTx {
						var buf bytes.Buffer
						if err := tx.MsgTx().BchEncode(&buf, wire.ProtocolVersion, wire.BaseEncoding); err != nil {
							return status.Error(codes.Internal, "error serializing transaction")
						}
						toSend.Transaction = &pb.TransactionNotification_SerializedTransaction{
							SerializedTransaction: buf.Bytes(),
						}

					} else {
						header := block.MsgBlock().Header

						respTx := marshalTransaction(tx, s.chain.BestSnapshot().Height-block.Height()+1, &header, block.Height(), s)
						if s.txIndex != nil {
							if err := s.setInputMetadata(respTx); err != nil {
								return err
							}
						}
						toSend.Transaction = &pb.TransactionNotification_ConfirmedTransaction{
							ConfirmedTransaction: respTx,
						}
					}

					if err := stream.Send(toSend); err != nil {
						return err
					}
				}
			}

		case <-stream.Context().Done():
			return nil // client disconnected
		}
	}
}

// SubscribeBlocks creates a subscription for notifications of new blocks being
// connected to the blockchain or blocks being disconnected.
func (s *GrpcServer) SubscribeBlocks(req *pb.SubscribeBlocksRequest, stream pb.Bchrpc_SubscribeBlocksServer) error {
	subscription := s.subscribeEvents()
	defer subscription.Unsubscribe()

	for {
		select {
		case event := <-subscription.Events():

			switch event := event.(type) {
			case *rpcEventBlockConnected:
				// Search for all transactions.
				block := event.Block
				toSend := &pb.BlockNotification{}
				toSend.Type = pb.BlockNotification_CONNECTED

				medianTime, err := s.chain.MedianTimeByHash(block.Hash())
				if err != nil {
					return err
				}

				if req.FullBlock && !req.SerializeBlock {
					confirmations := s.chain.BestSnapshot().Height - block.Height() + 1
					respBlock := &pb.BlockNotification_MarshaledBlock{
						MarshaledBlock: &pb.Block{
							Info: marshalBlockInfo(block, confirmations, medianTime, s.chainParams),
						},
					}

					var spentTxos []blockchain.SpentTxOut
					var err error
					if req.FullTransactions {
						spentTxos, err = s.chain.FetchSpendJournal(block)
						if err != nil {
							return status.Error(codes.Internal, "error loading spend journal")
						}
					}

					spendIdx := 0
					for idx, tx := range block.Transactions() {
						if req.FullTransactions {
							header := block.MsgBlock().Header
							respTx := marshalTransaction(tx, confirmations, &header, block.Height(), s)

							for i := range tx.MsgTx().TxIn {
								if idx > 0 {
									stxo := spentTxos[spendIdx]
									respTx.Inputs[i].Value = stxo.Amount
									respTx.Inputs[i].PreviousScript = stxo.PkScript

									_, addrs, _, err := txscript.ExtractPkScriptAddrs(stxo.PkScript, s.chainParams)
									if err == nil && len(addrs) > 0 {
										respTx.Inputs[i].Address = addrs[0].String()
									}
									spendIdx++
								}
							}

							respBlock.MarshaledBlock.TransactionData = append(respBlock.MarshaledBlock.TransactionData, &pb.Block_TransactionData{
								TxidsOrTxs: &pb.Block_TransactionData_Transaction{
									Transaction: respTx,
								},
							})

						} else {
							respBlock.MarshaledBlock.TransactionData = append(respBlock.MarshaledBlock.TransactionData, &pb.Block_TransactionData{
								TxidsOrTxs: &pb.Block_TransactionData_TransactionHash{
									TransactionHash: tx.Hash().CloneBytes(),
								},
							})
						}
					}

					toSend.Block = respBlock

				} else {
					toSend.Block = &pb.BlockNotification_BlockInfo{
						BlockInfo: marshalBlockInfo(block, s.chain.BestSnapshot().Height-block.Height()+1, medianTime, s.chainParams),
					}
				}

				if req.SerializeBlock {
					bytes, err := block.Bytes()
					if err != nil {
						return status.Error(codes.Internal, "block serialization error")
					}

					toSend.Block = &pb.BlockNotification_SerializedBlock{
						SerializedBlock: bytes,
					}
				}

				if err := stream.Send(toSend); err != nil {
					return err
				}

			case *rpcEventBlockDisconnected:
				// Search for all transactions.
				block := event.Block
				toSend := &pb.BlockNotification{}
				toSend.Type = pb.BlockNotification_DISCONNECTED

				medianTime, err := s.chain.MedianTimeByHash(block.Hash())
				if err != nil {
					return err
				}

				if req.FullBlock && !req.SerializeBlock {
					confirmations := s.chain.BestSnapshot().Height - block.Height() + 1
					respBlock := &pb.BlockNotification_MarshaledBlock{
						MarshaledBlock: &pb.Block{
							Info: marshalBlockInfo(block, confirmations, medianTime, s.chainParams),
						},
					}

					var spentTxos []blockchain.SpentTxOut
					var err error
					if req.FullTransactions {
						spentTxos, err = s.chain.FetchSpendJournal(block)
						if err != nil {
							return status.Error(codes.Internal, "error loading spend journal")
						}
					}

					spendIdx := 0
					for idx, tx := range block.Transactions() {
						if req.FullTransactions {
							header := block.MsgBlock().Header
							respTx := marshalTransaction(tx, confirmations, &header, block.Height(), s)
							for i := range tx.MsgTx().TxIn {
								if idx > 0 {
									stxo := spentTxos[spendIdx]
									respTx.Inputs[i].Value = stxo.Amount
									respTx.Inputs[i].PreviousScript = stxo.PkScript

									_, addrs, _, err := txscript.ExtractPkScriptAddrs(stxo.PkScript, s.chainParams)
									if err == nil && len(addrs) > 0 {
										respTx.Inputs[i].Address = addrs[0].String()
									}
									spendIdx++
								}
							}

							respBlock.MarshaledBlock.TransactionData = append(respBlock.MarshaledBlock.TransactionData, &pb.Block_TransactionData{
								TxidsOrTxs: &pb.Block_TransactionData_Transaction{
									Transaction: respTx,
								},
							})
						} else {
							respBlock.MarshaledBlock.TransactionData = append(respBlock.MarshaledBlock.TransactionData, &pb.Block_TransactionData{
								TxidsOrTxs: &pb.Block_TransactionData_TransactionHash{
									TransactionHash: tx.Hash().CloneBytes(),
								},
							})
						}
					}

					toSend.Block = respBlock

				} else {
					toSend.Block = &pb.BlockNotification_BlockInfo{
						BlockInfo: marshalBlockInfo(block, s.chain.BestSnapshot().Height-block.Height()+1, medianTime, s.chainParams),
					}
				}

				if req.SerializeBlock {
					bytes, err := block.Bytes()
					if err != nil {
						return status.Error(codes.Internal, "block serialization error")
					}

					toSend.Block = &pb.BlockNotification_SerializedBlock{
						SerializedBlock: bytes,
					}
				}

				if err := stream.Send(toSend); err != nil {
					return err
				}
			}

		case <-stream.Context().Done():
			return nil // client disconnected
		}
	}
}

func (s *GrpcServer) fetchTransactionFromBlock(txHash *chainhash.Hash) ([]byte, int32, *chainhash.Hash, error) {
	// Look up the location of the transaction.
	blockRegion, err := s.txIndex.TxBlockRegion(txHash)
	if err != nil {
		return nil, 0, nil, status.Error(codes.InvalidArgument, "failed to retrieve transaction location")
	}
	if blockRegion == nil {
		return nil, 0, nil, status.Error(codes.NotFound, "transaction not found")
	}

	// Load the raw transaction bytes from the database.
	var txBytes []byte
	err = s.db.View(func(dbTx database.Tx) error {
		var err error
		txBytes, err = dbTx.FetchBlockRegion(blockRegion)
		return err
	})
	if err != nil {
		return nil, 0, nil, status.Error(codes.Internal, "failed to load transaction bytes")
	}

	// Grab the block height.
	blockHeight, err := s.chain.BlockHeightByHash(blockRegion.Hash)
	if err != nil {
		return nil, 0, nil, status.Error(codes.Internal, "failed to retrieve block")
	}

	return txBytes, blockHeight, blockRegion.Hash, nil
}

// setInputMetadata will set the value, previous script, and address for each input in the transaction
// by loading the previous transaction from the txindex and using its data.
func (s *GrpcServer) setInputMetadata(tx *pb.Transaction) error {
	inputTxMap := make(map[chainhash.Hash]*wire.MsgTx)
	for i, in := range tx.Inputs {
		ch, err := chainhash.NewHash(in.Outpoint.Hash)
		if err != nil {
			return status.Error(codes.Internal, "error marshaling chainhash")
		}
		if ch.IsEqual(&chainhash.Hash{}) { // Coinbase txs don't have an input.
			continue
		}
		if prevTx, ok := inputTxMap[*ch]; ok {
			tx.Inputs[i].Value = prevTx.TxOut[in.Outpoint.Index].Value
			tx.Inputs[i].PreviousScript = prevTx.TxOut[in.Outpoint.Index].PkScript

			_, addrs, _, err := txscript.ExtractPkScriptAddrs(prevTx.TxOut[in.Outpoint.Index].PkScript, s.chainParams)
			if err == nil && len(addrs) > 0 {
				tx.Inputs[i].Address = addrs[0].String()
				s.setInputSlpTokenAddress(tx.Inputs[i], addrs[0])
			}
		} else {
			blockRegion, err := s.txIndex.TxBlockRegion(ch)
			if err != nil {
				return status.Error(codes.InvalidArgument, "failed to retrieve transaction location")
			}
			if blockRegion == nil {
				return status.Error(codes.NotFound, "transaction not found")
			}

			var txBytes []byte
			err = s.db.View(func(dbTx database.Tx) error {
				var err error
				txBytes, err = dbTx.FetchBlockRegion(blockRegion)
				return err
			})
			if err != nil {
				return status.Error(codes.Internal, "failed to load transaction bytes")
			}

			loadedTx := wire.MsgTx{}
			if err := loadedTx.BchDecode(bytes.NewReader(txBytes), wire.ProtocolVersion, wire.BaseEncoding); err != nil {
				return status.Error(codes.Internal, "failed to unmarshal transaction")
			}

			tx.Inputs[i].Value = loadedTx.TxOut[in.Outpoint.Index].Value
			tx.Inputs[i].PreviousScript = loadedTx.TxOut[in.Outpoint.Index].PkScript

			_, addrs, _, err := txscript.ExtractPkScriptAddrs(loadedTx.TxOut[in.Outpoint.Index].PkScript, s.chainParams)
			if err == nil && len(addrs) > 0 {
				tx.Inputs[i].Address = addrs[0].String()
				s.setInputSlpTokenAddress(tx.Inputs[i], addrs[0])
			}

			inputTxMap[*ch] = &loadedTx
		}
	}
	return nil
}

type retrievedTx struct {
	tx          wire.MsgTx
	txBytes     []byte
	blockHeader *wire.BlockHeader
	blockHeight int32
}

func (s *GrpcServer) fetchTransactionsByAddress(addr bchutil.Address, startHeight int32, nbFetch, nbSkip int) ([]retrievedTx, error) {
	// Override the default number of requested entries if needed.  Also,
	// just return now if the number of requested entries is zero to avoid
	// extra work.
	numRequested := 100
	if nbFetch > 0 {
		numRequested = nbFetch
		if numRequested < 0 {
			numRequested = 1
		}
	}
	if numRequested == 0 {
		return nil, nil
	}

	// Override the default number of entries to skip if needed.
	var numToSkip int
	if nbSkip > 0 {
		numToSkip = nbSkip
		if numToSkip < 0 {
			numToSkip = 0
		}
	}

	// Add transactions from mempool first if client asked for reverse
	// order.  Otherwise, they will be added last (as needed depending on
	// the requested counts).
	//
	// NOTE: This code doesn't sort by dependency.  This might be something
	// to do in the future for the client's convenience, or leave it to the
	// client.
	numSkipped := uint32(0)
	addressTxns := make([]retrievedTx, 0, numRequested)

	// Fetch transactions from the database in the desired order if more are
	// needed.
	if len(addressTxns) < numRequested {
		err := s.db.View(func(dbTx database.Tx) error {
			regions, dbSkipped, err := s.addrIndex.TxRegionsForAddress(
				dbTx, addr, uint32(numToSkip)-numSkipped,
				uint32(numRequested-len(addressTxns)), true)
			if err != nil {
				return err
			}

			// Load the raw transaction bytes from the database.
			serializedTxns, err := dbTx.FetchBlockRegions(regions)
			if err != nil {
				return err
			}

			// Add the transaction and the hash of the block it is
			// contained in to the list.  Note that the transaction
			// is left serialized here since the caller might have
			// requested non-verbose output and hence there would be
			// no point in deserializing it just to reserialize it
			// later.
			for i, serializedTx := range serializedTxns {
				blockHeight, err := s.chain.BlockHeightByHash(regions[i].Hash)
				if err != nil {
					return err
				}
				if blockHeight >= startHeight {
					header, err := s.chain.HeaderByHash(regions[i].Hash)
					if err != nil {
						return err
					}
					tx := wire.MsgTx{}
					if err := tx.BchDecode(bytes.NewReader(serializedTx), wire.ProtocolVersion, wire.BaseEncoding); err != nil {
						return err
					}
					addressTxns = append(addressTxns, retrievedTx{
						tx:          tx,
						txBytes:     serializedTx,
						blockHeight: blockHeight,
						blockHeader: &header,
					})
				}
			}
			numSkipped += dbSkipped

			return nil
		})
		if err != nil {
			return nil, status.Error(codes.InvalidArgument, "failed to load address index entries")
		}

	}

	return addressTxns, nil
}

// getSlpIndexEntry fetches an SlpIndexEntry object leveraging a cache of SlpIndexEntry items
func (s *GrpcServer) getSlpIndexEntry(hash *chainhash.Hash) (*indexers.SlpTxEntry, error) {

	if s.slpIndex == nil {
		return nil, errors.New("slpindex required")
	}

	var entry *indexers.SlpTxEntry

	// Otherwise, try to fetch from the db
	err := s.db.View(func(dbTx database.Tx) error {
		var err error
		entry, err = s.slpIndex.GetSlpIndexEntry(dbTx, hash)
		return err
	})
	if err != nil {
		return nil, err
	}

	return entry, nil
}

// Get decimal amount from Genesis for convenience
func (s *GrpcServer) getDecimalsForTokenID(tokenID chainhash.Hash) (int, error) {
	var tokenIDHash []byte
	for i := len(tokenID) - 1; i >= 0; i-- {
		tokenIDHash = append(tokenIDHash, tokenID[i])
	}
	tokenIDRev, err := chainhash.NewHash(tokenIDHash)
	if err != nil {
<<<<<<< HEAD
		log.Criticalf("Failed to create chainhash from token ID from %s, with error: %v", hex.EncodeToString(tokenIDHash), err)
=======
		log.Criticalf("failed to create chainhash from token ID from %s, with error: %v", hex.EncodeToString(tokenIDHash), err)
>>>>>>> 71569b69
		return -1, err
	}
	genEntry, err := s.getSlpIndexEntry(tokenIDRev)
	if err != nil {
<<<<<<< HEAD
		log.Criticalf("Failed to fetch slp entry for %s, with error: %v, with error: %v", tokenIDRev, err)
=======
		log.Criticalf("failed to fetch slp entry for %s, with error: %v, with error: %v", tokenIDRev, err)
>>>>>>> 71569b69
		return -1, err
	}
	genSlpMsg, err := v1parser.ParseSLP(genEntry.SlpOpReturn)
	if err != nil {
<<<<<<< HEAD
		log.Criticalf("Failed to parse slp message for %v, with error: %v", tokenIDRev, err)
=======
		log.Criticalf("failed to parse slp message for %v, with error: %v", tokenIDRev, err)
>>>>>>> 71569b69
		return -1, err
	}
	decimals := genSlpMsg.(*v1parser.SlpGenesis).Decimals
	return decimals, nil
}

// getSlpToken fetches an SlpToken object leveraging a cache of SlpIndexEntry items
func (s *GrpcServer) getSlpToken(hash *chainhash.Hash, vout uint32, scriptPubKey []byte) (*pb.SlpToken, error) {

	if s.slpIndex == nil {
		return nil, errors.New("slpindex required")
	}

	if vout == 0 {
		return nil, errors.New("vout=0 is out of range for getSlpToken")
	}

	entry, err := s.getSlpIndexEntry(hash)
	if err != nil {
		return nil, err
	}

	var (
		isMintBaton bool = false
		slpAction   pb.SlpAction
		decimals    int
	)

	slpMsg, err := v1parser.ParseSLP(entry.SlpOpReturn)
	if err != nil {
<<<<<<< HEAD
		log.Criticalf("Failed to parse an slp entry message stored in the index db for txn: %v, this should never happen.", hash)
=======
		log.Criticalf("failed to parse an slp entry message stored in the index db for txn: %v, this should never happen.", hash)
>>>>>>> 71569b69
		return nil, err
	}

	// set isMintBaton and also check that vout is within proper range
	switch msg := slpMsg.(type) {
	case *v1parser.SlpGenesis:
		if msg.MintBatonVout == int(vout) {
			isMintBaton = true
		} else if vout != 1 {
			return nil, errors.New("vout is out of range for slp genesis")
		}
		if slpMsg.TokenType() == v1parser.TokenTypeFungible01 {
			slpAction = pb.SlpAction_SLP_V1_GENESIS
		} else if slpMsg.TokenType() == v1parser.TokenTypeNft1Child41 {
			slpAction = pb.SlpAction_SLP_V1_NFT1_UNIQUE_CHILD_GENESIS
		} else if slpMsg.TokenType() == v1parser.TokenTypeNft1Group81 {
			slpAction = pb.SlpAction_SLP_V1_NFT1_GROUP_GENESIS
		}
		decimals = slpMsg.(*v1parser.SlpGenesis).Decimals
	case *v1parser.SlpMint:
		if msg.MintBatonVout == int(vout) {
			isMintBaton = true
		} else if vout != 1 {
			return nil, errors.New("vout is out of range for slp mint")
		}
		if slpMsg.TokenType() == v1parser.TokenTypeFungible01 {
			slpAction = pb.SlpAction_SLP_V1_MINT
		} else if slpMsg.TokenType() == v1parser.TokenTypeNft1Group81 {
			slpAction = pb.SlpAction_SLP_V1_NFT1_GROUP_MINT
		}
		decimals, err = s.getDecimalsForTokenID(entry.TokenIDHash)
		if err != nil {
			return nil, err
		}
	case *v1parser.SlpSend:
		if int(vout) > len(msg.Amounts) {
			return nil, errors.New("vout is out of range for slp send transaction")
		}
		if slpMsg.TokenType() == v1parser.TokenTypeFungible01 {
			slpAction = pb.SlpAction_SLP_V1_SEND
		} else if slpMsg.TokenType() == v1parser.TokenTypeNft1Child41 {
			slpAction = pb.SlpAction_SLP_V1_NFT1_UNIQUE_CHILD_SEND
		} else if slpMsg.TokenType() == v1parser.TokenTypeNft1Group81 {
			slpAction = pb.SlpAction_SLP_V1_NFT1_GROUP_SEND
		}
		decimals, err = s.getDecimalsForTokenID(entry.TokenIDHash)
		if err != nil {
			return nil, err
		}
	}

	// get amount value
	amount := uint64(0)
	amt, _ := slpMsg.GetVoutValue(int(vout))
	if amt != nil {
		amount = amt.Uint64()
	}

	// set the slp address string
	var address string
	if scriptPubKey != nil {
		_, addrs, _, err := txscript.ExtractPkScriptAddrs(scriptPubKey, s.chainParams)
		if err == nil && len(addrs) == 1 {
			slpAddr, err := bchutil.ConvertCashToSlpAddress(addrs[0], s.chainParams)
			if err != nil {
				log.Critical(err)
			}
			address = slpAddr.String()
		}
	}

	slpToken := &pb.SlpToken{
		TokenId:     entry.TokenIDHash[:],
		Amount:      amount,
		IsMintBaton: isMintBaton,
		Decimals:    uint32(decimals),
		SlpAction:   slpAction,
<<<<<<< HEAD
		TokenType:   uint32(slpMsg.TokenType()),
=======
		TokenType:   getTokenType(slpMsg.TokenType()),
>>>>>>> 71569b69
		Address:     address,
	}

	return slpToken, nil
}

<<<<<<< HEAD
// slpEventHandler handles valid slp transaction events from mempool and block
=======
// slpEventHandler keeps the SlpEntryCache updated on transaction and block events
>>>>>>> 71569b69
//
// NOTE: this is launched as a goroutine and does not return errors!
//
func (s *GrpcServer) slpEventHandler() {

	if s.slpIndex == nil {
		return
	}

<<<<<<< HEAD
	// track the first mempool event for starting certain services (e.g., graph search)
	firstMempoolTxnSeen := false

	// use this wait group to ensure sure the graph search db is created before we try to add
	// any txns to the graph search db
	initWg := sync.WaitGroup{}

=======
>>>>>>> 71569b69
	subscription := s.subscribeEvents()
	defer subscription.Unsubscribe()

	for {
		event := <-subscription.Events()
		switch event := event.(type) {
		case *rpcEventTxAccepted:
			txDesc := event
			log.Debugf("new mempool txn %v", txDesc.Tx.Hash())
<<<<<<< HEAD

			// kickoff slp graph search loading here
			if !firstMempoolTxnSeen {
				firstMempoolTxnSeen = true
				if s.slpIndex.GraphSearchEnabled() {
					log.Debug("starting slp graph search")
					fetchTxn := func(txnHash *chainhash.Hash) ([]byte, error) {
						txn, _, _, err := s.fetchTransactionFromBlock(txnHash)
						return txn, err
					}
					initWg.Add(1)
					go s.slpIndex.LoadSlpGraphSearchDb(fetchTxn, &initWg, &s.shutdown)
				}
			}

			// validate new slp txns
			isSlpValid := s.checkSlpTxOnEvent(txDesc.Tx.MsgTx(), "mempool")
			if isSlpValid && s.slpIndex.GraphSearchEnabled() {
				initWg.Wait()
				go s.slpIndex.AddGraphSearchTxn(txDesc.Tx.MsgTx())
			}

=======
			s.checkSlpTxOnEvent(txDesc.Tx.MsgTx(), "mempool")
>>>>>>> 71569b69
			continue
		case *rpcEventBlockConnected:
			block := event
			s.slpIndex.RemoveMempoolSlpTxs(block.Transactions())
			continue
		}
	}
}

// checkSlpTxOnEvent is used to make sure slp information has been processed before
// returning subscriber event info to the client.  Without this, a race condition exists
// where the subscriber event can be returned before the slp validation is completed.
//
func (s *GrpcServer) checkSlpTxOnEvent(tx *wire.MsgTx, eventStr string) bool {
	if !isMaybeSlpTransaction(tx) {
		return false
	}
	log.Debugf("possible slp transaction added %v (%s)", tx.TxHash(), eventStr)
	err := s.db.View(func(dbTx database.Tx) error {
		valid, err := s.slpIndex.AddPotentialSlpEntries(dbTx, tx)
		if err != nil {
			return fmt.Errorf("invalid slp transaction %v (%s): %v", tx.TxHash(), eventStr, err)
		} else if valid {
			log.Debugf("valid slp transaction %v (%s)", tx.TxHash(), eventStr)
			return nil
		}
		return fmt.Errorf("invalid slp transaction in %v (%s)", tx.TxHash(), eventStr)
	})
	if err != nil {
		log.Debug(err)
		return false
	}
	return true
}

// marshalTokenMetadata returns marshalled token metadata for the provided tokenID hash
//
<<<<<<< HEAD
func (s *GrpcServer) marshalTokenMetadata(tokenID chainhash.Hash) (*pb.TokenMetadata, error) {
=======
func (s *GrpcServer) marshalTokenMetadata(tokenID chainhash.Hash) (*pb.SlpTokenMetadata, error) {
>>>>>>> 71569b69

	if s.slpIndex == nil {
		return nil, errors.New("slpindex required")
	}

	var tokenIDHash []byte
	for i := len(tokenID) - 1; i >= 0; i-- {
		tokenIDHash = append(tokenIDHash, tokenID[i])
	}
	tokenIDRev, err := chainhash.NewHash(tokenIDHash)
	if err != nil {
<<<<<<< HEAD
		log.Criticalf("Failed to parse token ID: %s, with error: %v", hex.EncodeToString(tokenIDHash), err)
=======
		log.Criticalf("failed to parse token ID: %s, with error: %v", hex.EncodeToString(tokenIDHash), err)
>>>>>>> 71569b69
		return nil, err
	}
	entry, err := s.getSlpIndexEntry(tokenIDRev)
	if err != nil {
<<<<<<< HEAD
		log.Criticalf("Failed to parse token ID: %s, with error: %v", hex.EncodeToString(tokenIDHash), err)
=======
		log.Criticalf("failed to parse token ID: %s, with error: %v", hex.EncodeToString(tokenIDHash), err)
>>>>>>> 71569b69
		return nil, err
	}

	slpMsg, err := v1parser.ParseSLP(entry.SlpOpReturn)
	if err != nil {
		return nil, err
	}

	genMsg, isGenesis := slpMsg.(*v1parser.SlpGenesis)
	if !isGenesis {
		return nil, errors.New("cannot build token metadata from a non-genesis entry")
	}

<<<<<<< HEAD
	tm := &pb.TokenMetadata{
		TokenId:   tokenID[:],
		TokenType: uint32(slpMsg.TokenType()),
=======
	tm := &pb.SlpTokenMetadata{
		TokenId:   tokenID[:],
		TokenType: getTokenType(slpMsg.TokenType()),
>>>>>>> 71569b69
	}

	var dbTm *indexers.TokenMetadata
	err = s.db.View(func(dbTx database.Tx) error {
		dbTm, err = s.slpIndex.GetTokenMetadata(dbTx, entry)
		return err
	})
	if err != nil {
		return nil, err
	}

	// Mint baton hash and NFT group id may be nil so we need to check this condition before taking a slice.
	var (
		mintBatonHash []byte
		nftGroupID    []byte
	)
	if dbTm.MintBatonHash != nil {
		mintBatonHash = dbTm.MintBatonHash[:]
	}
	if dbTm.NftGroupID != nil {
		nftGroupID = dbTm.NftGroupID[:]
	}

	switch slpMsg.TokenType() {
	case v1parser.TokenTypeFungible01:
<<<<<<< HEAD
		tm.TypeMetadata = &pb.TokenMetadata_V1Fungible{
			V1Fungible: &pb.TokenMetadataV1Fungible{
				TokenTicker:       genMsg.Ticker,
				TokenName:         genMsg.Name,
				TokenDocumentUrl:  genMsg.DocumentURI,
=======
		tm.TypeMetadata = &pb.SlpTokenMetadata_V1Fungible_{
			V1Fungible: &pb.SlpTokenMetadata_V1Fungible{
				TokenTicker:       string(genMsg.Ticker),
				TokenName:         string(genMsg.Name),
				TokenDocumentUrl:  string(genMsg.DocumentURI),
>>>>>>> 71569b69
				TokenDocumentHash: genMsg.DocumentHash,
				Decimals:          uint32(genMsg.Decimals),
				MintBatonHash:     mintBatonHash,
				MintBatonVout:     dbTm.MintBatonVout,
			},
		}
	case v1parser.TokenTypeNft1Child41:
<<<<<<< HEAD
		tm.TypeMetadata = &pb.TokenMetadata_V1Nft1Child{
			V1Nft1Child: &pb.TokenMetadataV1NFT1Child{
				TokenTicker:       genMsg.Ticker,
				TokenName:         genMsg.Name,
				TokenDocumentUrl:  genMsg.DocumentURI,
=======
		tm.TypeMetadata = &pb.SlpTokenMetadata_V1Nft1Child{
			V1Nft1Child: &pb.SlpTokenMetadata_V1NFT1Child{
				TokenTicker:       string(genMsg.Ticker),
				TokenName:         string(genMsg.Name),
				TokenDocumentUrl:  string(genMsg.DocumentURI),
>>>>>>> 71569b69
				TokenDocumentHash: genMsg.DocumentHash,
				GroupId:           nftGroupID,
			},
		}
	case v1parser.TokenTypeNft1Group81:
<<<<<<< HEAD
		tm.TypeMetadata = &pb.TokenMetadata_V1Nft1Group{
			V1Nft1Group: &pb.TokenMetadataV1NFT1Group{
				TokenTicker:       genMsg.Ticker,
				TokenName:         genMsg.Name,
				TokenDocumentUrl:  genMsg.DocumentURI,
=======
		tm.TypeMetadata = &pb.SlpTokenMetadata_V1Nft1Group{
			V1Nft1Group: &pb.SlpTokenMetadata_V1NFT1Group{
				TokenTicker:       string(genMsg.Ticker),
				TokenName:         string(genMsg.Name),
				TokenDocumentUrl:  string(genMsg.DocumentURI),
>>>>>>> 71569b69
				TokenDocumentHash: genMsg.DocumentHash,
				Decimals:          uint32(genMsg.Decimals),
				MintBatonHash:     mintBatonHash,
				MintBatonVout:     dbTm.MintBatonVout,
			},
		}
	}

	return tm, nil
}

// getDifficultyRatio returns the proof-of-work difficulty as a multiple of the
// minimum difficulty using the passed bits field from the header of a block.
func getDifficultyRatio(bits uint32, params *chaincfg.Params) float64 {
	// The minimum difficulty is the max possible proof-of-work limit bits
	// converted back to a number.  Note this is not the same as the proof of
	// work limit directly because the block difficulty is encoded in a block
	// with the compact form which loses precision.
	max := blockchain.CompactToBig(params.PowLimitBits)
	target := blockchain.CompactToBig(bits)

	difficulty := new(big.Rat).SetFrac(max, target)
	outString := difficulty.FloatString(8)
	diff, err := strconv.ParseFloat(outString, 64)
	if err != nil {
		log.Errorf("Cannot get difficulty: %v", err)
		return 0
	}
	return diff
}

func marshalBlockInfo(block *bchutil.Block, confirmations int32, medianTime time.Time, params *chaincfg.Params) *pb.BlockInfo {
	return &pb.BlockInfo{
		Difficulty:    getDifficultyRatio(block.MsgBlock().Header.Bits, params),
		Hash:          block.Hash().CloneBytes(),
		Height:        block.Height(),
		Version:       block.MsgBlock().Header.Version,
		Timestamp:     block.MsgBlock().Header.Timestamp.Unix(),
		MerkleRoot:    block.MsgBlock().Header.MerkleRoot.CloneBytes(),
		Nonce:         block.MsgBlock().Header.Nonce,
		Bits:          block.MsgBlock().Header.Bits,
		PreviousBlock: block.MsgBlock().Header.PrevBlock.CloneBytes(),
		Confirmations: confirmations,
		Size:          int32(block.MsgBlock().SerializeSize()),
		MedianTime:    medianTime.Unix(),
	}
}

func marshalTransaction(tx *bchutil.Tx, confirmations int32, blockHeader *wire.BlockHeader, blockHeight int32, s *GrpcServer) *pb.Transaction {
	var (
		txid        = tx.Hash()
		slpMsg      v1parser.ParseResult
		params      = s.chainParams
		slpInfo     = &pb.SlpTransactionInfo{ValidityJudgement: pb.SlpTransactionInfo_UNKNOWN_OR_INVALID}
		inputAmount = big.NewInt(0)
		burnFlagSet = make(map[pb.SlpTransactionInfo_BurnFlags]struct{})
	)

	// always try to parse the transaction for slp attributes (even when slpindex is not enabled)
	if isMaybeSlpTransaction(tx.MsgTx()) {
		var err error
		slpMsg, err = v1parser.ParseSLP(tx.MsgTx().TxOut[0].PkScript)
		if err != nil {
			if err.Error() == v1parser.ErrUnsupportedSlpVersion.Error() {
				slpInfo.SlpAction = pb.SlpAction_SLP_UNSUPPORTED_VERSION
			} else {
				slpInfo.ParseError = err.Error()
				slpInfo.SlpAction = pb.SlpAction_SLP_PARSE_ERROR
			}
		} else {
			tokenID, err := goslp.GetSlpTokenID(tx.MsgTx())
			if err != nil {
				log.Criticalf("failed to parse token ID for transaction %v", txid)
			}
			slpInfo.TokenId = tokenID

			switch slpMsg.TokenType() {
			case v1parser.TokenTypeFungible01:
				switch msg := slpMsg.(type) {
				case *v1parser.SlpGenesis:
					slpInfo.SlpAction = pb.SlpAction_SLP_V1_GENESIS
					slpInfo.TxMetadata = &pb.SlpTransactionInfo_V1Genesis{
						V1Genesis: &pb.SlpV1GenesisMetadata{
							Name:          msg.Name,
							Ticker:        msg.Ticker,
							Decimals:      uint32(msg.Decimals),
							DocumentUrl:   msg.DocumentURI,
							DocumentHash:  msg.DocumentHash,
							MintAmount:    msg.Qty,
							MintBatonVout: uint32(msg.MintBatonVout),
						},
					}
				case *v1parser.SlpMint:
					slpInfo.SlpAction = pb.SlpAction_SLP_V1_MINT
					slpInfo.TxMetadata = &pb.SlpTransactionInfo_V1Mint{
						V1Mint: &pb.SlpV1MintMetadata{
							MintAmount:    msg.Qty,
							MintBatonVout: uint32(msg.MintBatonVout),
						},
					}
				case *v1parser.SlpSend:
					slpInfo.SlpAction = pb.SlpAction_SLP_V1_SEND
					slpInfo.TxMetadata = &pb.SlpTransactionInfo_V1Send{
						V1Send: &pb.SlpV1SendMetadata{
							Amounts: msg.Amounts,
						},
					}
				}
			case v1parser.TokenTypeNft1Child41:
				switch msg := slpMsg.(type) {
				case *v1parser.SlpGenesis:
					slpInfo.SlpAction = pb.SlpAction_SLP_V1_NFT1_UNIQUE_CHILD_GENESIS
					slpInfo.TxMetadata = &pb.SlpTransactionInfo_V1Nft1ChildGenesis{
						V1Nft1ChildGenesis: &pb.SlpV1Nft1ChildGenesisMetadata{
							Name:         msg.Name,
							Ticker:       msg.Ticker,
							Decimals:     uint32(msg.Decimals),
							DocumentUrl:  msg.DocumentURI,
							DocumentHash: msg.DocumentHash,
							GroupTokenId: nil, // NOTE: this is populated below at the validity check
						},
					}
				case *v1parser.SlpSend:
					slpInfo.SlpAction = pb.SlpAction_SLP_V1_NFT1_UNIQUE_CHILD_SEND
					slpInfo.TxMetadata = &pb.SlpTransactionInfo_V1Nft1ChildSend{
						V1Nft1ChildSend: &pb.SlpV1Nft1ChildSendMetadata{
							GroupTokenId: nil, // NOTE: this is populated below at the validity check
						},
					}
				}
			case v1parser.TokenTypeNft1Group81:
				switch msg := slpMsg.(type) {
				case *v1parser.SlpGenesis:
					slpInfo.SlpAction = pb.SlpAction_SLP_V1_NFT1_GROUP_GENESIS
					slpInfo.TxMetadata = &pb.SlpTransactionInfo_V1Genesis{
						V1Genesis: &pb.SlpV1GenesisMetadata{
							Name:          msg.Name,
							Ticker:        msg.Ticker,
							Decimals:      uint32(msg.Decimals),
							DocumentUrl:   msg.DocumentURI,
							DocumentHash:  msg.DocumentHash,
							MintAmount:    msg.Qty,
							MintBatonVout: uint32(msg.MintBatonVout),
						},
					}
				case *v1parser.SlpMint:
					slpInfo.SlpAction = pb.SlpAction_SLP_V1_NFT1_GROUP_MINT
					slpInfo.TxMetadata = &pb.SlpTransactionInfo_V1Mint{
						V1Mint: &pb.SlpV1MintMetadata{
							MintAmount:    msg.Qty,
							MintBatonVout: uint32(msg.MintBatonVout),
						},
					}
				case *v1parser.SlpSend:
					slpInfo.SlpAction = pb.SlpAction_SLP_V1_NFT1_GROUP_SEND
					slpInfo.TxMetadata = &pb.SlpTransactionInfo_V1Send{
						V1Send: &pb.SlpV1SendMetadata{
							Amounts: msg.Amounts,
						},
					}
				}
			default:
				slpInfo.SlpAction = pb.SlpAction_SLP_UNSUPPORTED_VERSION
			}
		}
	} else {
		slpInfo.SlpAction = pb.SlpAction_NON_SLP
	}

	// check slp validity
	if s.slpIndex != nil {
		err := s.db.View(func(dbTx database.Tx) error {
			entry, err := s.slpIndex.GetSlpIndexEntry(dbTx, txid)
			if err != nil {
				return fmt.Errorf("slp entry does not exist for %v", txid)
			}
			slpInfo.ValidityJudgement = pb.SlpTransactionInfo_VALID

			// for nft children we populate the group token ID property in TxMetadata
			if entry.SlpVersionType == v1parser.TokenTypeNft1Child41 {
				tm, err := s.slpIndex.GetTokenMetadata(dbTx, entry)
				if err != nil {
					msg := fmt.Sprintf("missing group id metadata for nft child txid %v, tokenId: %v, tokenIdHash: %v, %v", txid, entry.TokenID, hex.EncodeToString(entry.TokenIDHash[:]), err)
					log.Critical(msg)
					return errors.New(msg)
				}
				if tm.NftGroupID != nil {
					if t, ok := slpInfo.TxMetadata.(*pb.SlpTransactionInfo_V1Nft1ChildGenesis); ok {
						t.V1Nft1ChildGenesis.GroupTokenId = tm.NftGroupID[:]
					} else if t, ok := slpInfo.TxMetadata.(*pb.SlpTransactionInfo_V1Nft1ChildSend); ok {
						t.V1Nft1ChildSend.GroupTokenId = tm.NftGroupID[:]
					} else {
						log.Criticalf("slpInfo has wrong TxMetadata type for nft child %v", txid)
					}
				} else {
					log.Criticalf("missing group id in token metadata for nft child %v", txid)
				}
			}

			return nil
		})
		if err != nil {
			log.Debug(err)
		}
	}

	respTx := &pb.Transaction{
		Hash:               txid.CloneBytes(),
		Confirmations:      confirmations,
		Version:            tx.MsgTx().Version,
		Size:               int32(tx.MsgTx().SerializeSize()),
		LockTime:           tx.MsgTx().LockTime,
		SlpTransactionInfo: slpInfo,
	}

	if blockHeader != nil {
		blockHash := blockHeader.BlockHash()
		respTx.Timestamp = blockHeader.Timestamp.Unix()
		respTx.BlockHash = blockHash.CloneBytes()
		respTx.BlockHeight = blockHeight
	}

	// loop through all inputs
	for i, input := range tx.MsgTx().TxIn {

		inputToken, err := s.getSlpToken(&input.PreviousOutPoint.Hash, input.PreviousOutPoint.Index, nil)
		if err != nil {
<<<<<<< HEAD
			log.Debugf("error: %v (input %v:%s)", err, input.PreviousOutPoint.Hash, fmt.Sprint(input.PreviousOutPoint.Index))
=======
			log.Debugf("no slp token for input %v:%s, error: %v", input.PreviousOutPoint.Hash, fmt.Sprint(input.PreviousOutPoint.Index), err)
>>>>>>> 71569b69
		}

		in := &pb.Transaction_Input{
			Index:           uint32(i),
			SignatureScript: input.SignatureScript,
			Sequence:        input.Sequence,
			Outpoint: &pb.Transaction_Input_Outpoint{
				Index: input.PreviousOutPoint.Index,
				Hash:  input.PreviousOutPoint.Hash.CloneBytes(),
			},
			SlpToken: inputToken,
		}
		respTx.Inputs = append(respTx.Inputs, in)

		// add burn labels for destroyed slp inputs caused by wrong tokenID or invalid slp message
		//
		// NOTE: We do not add burn labels to 0 value slp inputs.
		if inputToken != nil && (inputToken.Amount > 0 || inputToken.IsMintBaton) {
			if slpInfo.ValidityJudgement == pb.SlpTransactionInfo_VALID {
<<<<<<< HEAD
				if !bytes.Equal(slpInfo.TokenId, inputToken.TokenId) || uint32(slpMsg.TokenType()) != inputToken.TokenType {
=======
				if !bytes.Equal(slpInfo.TokenId, inputToken.TokenId) || getTokenType(slpMsg.TokenType()) != inputToken.TokenType {
>>>>>>> 71569b69
					burnFlagSet[pb.SlpTransactionInfo_BURNED_INPUTS_OTHER_TOKEN] = struct{}{}
				} else {
					inputAmount.Add(inputAmount, new(big.Int).SetUint64(inputToken.Amount))
				}
			} else if slpMsg == nil {
				burnFlagSet[pb.SlpTransactionInfo_BURNED_INPUTS_BAD_OPRETURN] = struct{}{}
			}
		}
	}

	// loop through outputs
	for i, output := range tx.MsgTx().TxOut {

		outputToken, err := s.getSlpToken(tx.Hash(), uint32(i), output.PkScript)
		if err != nil {
			log.Debugf("no token stored for %v index: %v", txid, uint32(i))
		}

		out := &pb.Transaction_Output{
			Value:        output.Value,
			Index:        uint32(i),
			PubkeyScript: output.PkScript,
			SlpToken:     outputToken,
		}
		scriptClass, addrs, _, err := txscript.ExtractPkScriptAddrs(output.PkScript, params)
		if err == nil {
			if scriptClass == txscript.NullDataTy {
				out.ScriptClass = "datacarrier"
			} else {
				out.ScriptClass = scriptClass.String()
			}
			if len(addrs) > 0 {
				out.Address = addrs[0].String()
			}
		}
		disassm, err := txscript.DisasmString(output.PkScript)
		if err == nil {
			out.DisassembledScript = disassm
		}
		respTx.Outputs = append(respTx.Outputs, out)
	}

	// label slp burns caused by missing bch outputs, or input amt > output amt
	//
	// NOTE: For the sake of simplicity, the BURNED_OUTPUTS_MISSING_BCH_VOUT flag will be set even
	// when the slp output burned is a 0 token amount.
	if s.slpIndex != nil {
		if slpInfo.ValidityJudgement == pb.SlpTransactionInfo_VALID {
			switch t := slpMsg.(type) {
			case *v1parser.SlpSend:
				if len(t.Amounts) > len(tx.MsgTx().TxOut)-1 {
					burnFlagSet[pb.SlpTransactionInfo_BURNED_OUTPUTS_MISSING_BCH_VOUT] = struct{}{}
				}
				outputAmount := big.NewInt(0)
				for _, amt := range t.Amounts {
					outputAmount.Add(outputAmount, new(big.Int).SetUint64(amt))
				}
				if inputAmount.Cmp(outputAmount) > 0 {
					burnFlagSet[pb.SlpTransactionInfo_BURNED_INPUTS_GREATER_THAN_OUTPUTS] = struct{}{}
				}
			case *v1parser.SlpGenesis:
				if t.MintBatonVout > len(tx.MsgTx().TxOut)-1 {
					burnFlagSet[pb.SlpTransactionInfo_BURNED_OUTPUTS_MISSING_BCH_VOUT] = struct{}{}
				}
			case *v1parser.SlpMint:
				if t.MintBatonVout > len(tx.MsgTx().TxOut)-1 {
					burnFlagSet[pb.SlpTransactionInfo_BURNED_OUTPUTS_MISSING_BCH_VOUT] = struct{}{}
				}
			}
		} else if slpMsg != nil {
			switch t := slpMsg.(type) {
			case *v1parser.SlpSend:
				if len(t.Amounts) > len(tx.MsgTx().TxOut)-1 {
					burnFlagSet[pb.SlpTransactionInfo_BURNED_OUTPUTS_MISSING_BCH_VOUT] = struct{}{}
				}
				outputAmount := big.NewInt(0)
				for _, amt := range t.Amounts {
					outputAmount.Add(outputAmount, new(big.Int).SetUint64(amt))
				}
				if inputAmount.Cmp(outputAmount) < 0 {
					burnFlagSet[pb.SlpTransactionInfo_BURNED_INPUTS_OUTPUTS_TOO_HIGH] = struct{}{}
				}
			}
		} else if isMaybeSlpTransaction(tx.MsgTx()) && inputAmount.Cmp(big.NewInt(0)) > 0 {
			burnFlagSet[pb.SlpTransactionInfo_BURNED_INPUTS_BAD_OPRETURN] = struct{}{}
		}

		// marshal the burn flags seen in this transaction
		for flag := range burnFlagSet {
			slpInfo.BurnFlags = append(slpInfo.BurnFlags, flag)
		}
	}

	return respTx
}

// setInputMetadata will set the value, previous script, and address for each input in the mempool transaction
// from blockchain data adjusted upon the contents of the transaction pool.
// Used when no s.txIndex is available
func (s *GrpcServer) setInputMetadataFromView(respTx *pb.Transaction, txDesc *rpcEventTxAccepted, view *blockchain.UtxoViewpoint) {
	for i, in := range txDesc.Tx.MsgTx().TxIn {
		stxo := view.LookupEntry(in.PreviousOutPoint)
		if stxo != nil {
			respTx.Inputs[i].Value = stxo.Amount()
			respTx.Inputs[i].PreviousScript = stxo.PkScript()

			_, addrs, _, err := txscript.ExtractPkScriptAddrs(stxo.PkScript(), s.chainParams)
			if err == nil && len(addrs) > 0 {
				respTx.Inputs[i].Address = addrs[0].String()
				s.setInputSlpTokenAddress(respTx.Inputs[i], addrs[0])
			}
		}
	}
}

// setInputSlpTokenAddress is used to apply the SlpToken.Aaddress to a transaction input
func (s *GrpcServer) setInputSlpTokenAddress(input *pb.Transaction_Input, addr bchutil.Address) {
	if s.slpIndex != nil && input.SlpToken != nil {
		slpAddr, err := bchutil.ConvertCashToSlpAddress(addr, s.chainParams)
		if err != nil {
			log.Debugf("could not convert address %s: %v", addr.String(), err)
		} else {
			input.SlpToken.Address = slpAddr.String()
		}
	}
}

<<<<<<< HEAD
=======
// getTokenType is a helper used to map token type int to pb enum type
func getTokenType(t v1parser.TokenType) pb.SlpTokenType {
	switch t {
	case v1parser.TokenTypeFungible01:
		return pb.SlpTokenType_V1_FUNGIBLE
	case v1parser.TokenTypeNft1Group81:
		return pb.SlpTokenType_V1_NFT1_GROUP
	case v1parser.TokenTypeNft1Child41:
		return pb.SlpTokenType_V1_NFT1_CHILD
	default:
		return pb.SlpTokenType_VERSION_NOT_SET
	}
}

>>>>>>> 71569b69
// queueHandler manages a queue of empty interfaces, reading from in and
// sending the oldest unsent to out.  This handler stops when either of the
// in or quit channels are closed, and closes out before returning, without
// waiting to send any variables still remaining in the queue.
func queueHandler(in <-chan interface{}, out chan<- interface{}, quit <-chan struct{}) {
	var q []interface{}
	var dequeue chan<- interface{}
	skipQueue := out
	var next interface{}
out:
	for {
		select {
		case n, ok := <-in:
			if !ok {
				// Sender closed input channel.
				break out
			}

			// Either send to out immediately if skipQueue is
			// non-nil (queue is empty) and reader is ready,
			// or append to the queue and send later.
			select {
			case skipQueue <- n:
			default:
				q = append(q, n)
				dequeue = out
				skipQueue = nil
				next = q[0]
			}

		case dequeue <- next:
			copy(q, q[1:])
			q[len(q)-1] = nil // avoid leak
			q = q[:len(q)-1]
			if len(q) == 0 {
				dequeue = nil
				skipQueue = out
			} else {
				next = q[0]
			}

		case <-quit:
			break out
		}
	}
	close(out)
}<|MERGE_RESOLUTION|>--- conflicted
+++ resolved
@@ -405,7 +405,6 @@
 	}
 
 	resp := &pb.GetBlockchainInfoResponse{
-<<<<<<< HEAD
 		AddrIndex:      s.addrIndex != nil,
 		TxIndex:        s.txIndex != nil,
 		SlpIndex:       s.slpIndex != nil,
@@ -415,16 +414,6 @@
 		BitcoinNet:     net,
 		Difficulty:     getDifficultyRatio(bestSnapShot.Bits, s.chainParams),
 		MedianTime:     bestSnapShot.MedianTime.Unix(),
-=======
-		AddrIndex:     s.addrIndex != nil,
-		TxIndex:       s.txIndex != nil,
-		SlpIndex:      s.slpIndex != nil,
-		BestHeight:    bestSnapShot.Height,
-		BestBlockHash: bestSnapShot.Hash[:],
-		BitcoinNet:    net,
-		Difficulty:    getDifficultyRatio(bestSnapShot.Bits, s.chainParams),
-		MedianTime:    bestSnapShot.MedianTime.Unix(),
->>>>>>> 71569b69
 	}
 	return resp, nil
 }
@@ -706,11 +695,7 @@
 			}
 		}
 
-<<<<<<< HEAD
-		var tokenMetadata *pb.TokenMetadata
-=======
 		var tokenMetadata *pb.SlpTokenMetadata
->>>>>>> 71569b69
 		if req.IncludeTokenMetadata && tx.SlpTransactionInfo.ValidityJudgement == pb.SlpTransactionInfo_VALID {
 			tokenID, err := chainhash.NewHash(tx.SlpTransactionInfo.TokenId)
 			if err != nil {
@@ -755,11 +740,7 @@
 		}
 	}
 
-<<<<<<< HEAD
-	var tokenMetadata *pb.TokenMetadata
-=======
 	var tokenMetadata *pb.SlpTokenMetadata
->>>>>>> 71569b69
 	if req.IncludeTokenMetadata && respTx.SlpTransactionInfo.ValidityJudgement == pb.SlpTransactionInfo_VALID {
 		tokenID, err := chainhash.NewHash(respTx.SlpTransactionInfo.TokenId)
 		if err != nil {
@@ -1101,15 +1082,9 @@
 		}
 	}
 
-<<<<<<< HEAD
-	var tokenMetadata []*pb.TokenMetadata
-	if req.IncludeTokenMetadata && s.slpIndex != nil {
-		tokenMetadata = make([]*pb.TokenMetadata, 0)
-=======
 	var tokenMetadata []*pb.SlpTokenMetadata
 	if req.IncludeTokenMetadata && s.slpIndex != nil {
 		tokenMetadata = make([]*pb.SlpTokenMetadata, 0)
->>>>>>> 71569b69
 		for hash := range tokenMetadataSet {
 			tm, err := s.marshalTokenMetadata(hash)
 			if err != nil {
@@ -1196,11 +1171,7 @@
 
 	var (
 		slpToken *pb.SlpToken
-<<<<<<< HEAD
-		tm       *pb.TokenMetadata
-=======
 		tm       *pb.SlpTokenMetadata
->>>>>>> 71569b69
 	)
 	if s.slpIndex != nil && req.Index > 0 && isSlpInMempool && req.IncludeMempool {
 		slpToken, err = s.getSlpToken(txnHash, req.Index, scriptPubkey)
@@ -1291,110 +1262,6 @@
 	return resp, nil
 }
 
-<<<<<<< HEAD
-// GetTokenMetadata returns metadata associated with a Token ID
-func (s *GrpcServer) GetTokenMetadata(ctx context.Context, req *pb.GetTokenMetadataRequest) (*pb.GetTokenMetadataResponse, error) {
-	if s.slpIndex == nil {
-		return nil, status.Error(codes.Unavailable, "slpindex required")
-	}
-
-	tokenMetadata := make([]*pb.TokenMetadata, 0)
-	for _, hash := range req.GetTokenIds() {
-		tokenID, err := chainhash.NewHash(hash)
-		if err != nil {
-			return nil, status.Errorf(codes.Aborted, "token ID hash %s is invalid: %s", hex.EncodeToString(hash), err)
-		}
-
-		tm, err := s.marshalTokenMetadata(*tokenID)
-		if err != nil {
-			return nil, status.Errorf(codes.Aborted, "token ID %v does not exist", hex.EncodeToString(hash))
-		}
-
-		tokenMetadata = append(tokenMetadata, tm)
-	}
-
-	resp := &pb.GetTokenMetadataResponse{
-		TokenMetadata: tokenMetadata,
-	}
-
-	return resp, nil
-}
-
-// GetParsedSlpScript returns a parsed object from a provided serialized slp OP_RETURN message
-func (s *GrpcServer) GetParsedSlpScript(ctx context.Context, req *pb.GetParsedSlpScriptRequest) (*pb.GetParsedSlpScriptResponse, error) {
-	resp := &pb.GetParsedSlpScriptResponse{}
-	slpMsg, err := v1parser.ParseSLP(req.GetSlpOpreturnScript())
-	if err != nil {
-		resp.ParsingError = err.Error()
-		return resp, nil
-	}
-	resp.TokenType = uint32(slpMsg.TokenType())
-
-	switch msg := slpMsg.(type) {
-	case *v1parser.SlpGenesis:
-		if slpMsg.TokenType() == v1parser.TokenTypeNft1Child41 {
-			meta := &pb.GetParsedSlpScriptResponse_V1Nft1ChildGenesis{
-				V1Nft1ChildGenesis: &pb.SlpV1Nft1ChildGenesisMetadata{
-					Name:         msg.Name,
-					Ticker:       msg.Ticker,
-					DocumentUrl:  msg.DocumentURI,
-					DocumentHash: msg.DocumentHash,
-					Decimals:     uint32(msg.Decimals),
-				},
-			}
-			resp.SlpMetadata = meta
-			resp.SlpAction = pb.SlpAction_SLP_V1_NFT1_UNIQUE_CHILD_GENESIS
-		} else {
-			meta := &pb.GetParsedSlpScriptResponse_V1Genesis{
-				V1Genesis: &pb.SlpV1GenesisMetadata{
-					Name:          msg.Name,
-					Ticker:        msg.Ticker,
-					DocumentUrl:   msg.DocumentURI,
-					DocumentHash:  msg.DocumentHash,
-					MintAmount:    msg.Qty,
-					MintBatonVout: uint32(msg.MintBatonVout),
-					Decimals:      uint32(msg.Decimals),
-				},
-			}
-			resp.SlpMetadata = meta
-			resp.SlpAction = pb.SlpAction_SLP_V1_GENESIS
-		}
-	case *v1parser.SlpMint:
-		meta := &pb.GetParsedSlpScriptResponse_V1Mint{
-			V1Mint: &pb.SlpV1MintMetadata{
-				MintAmount:    msg.Qty,
-				MintBatonVout: uint32(msg.MintBatonVout),
-			},
-		}
-		resp.TokenId = msg.TokenID()
-		resp.SlpMetadata = meta
-		resp.SlpAction = pb.SlpAction_SLP_V1_MINT
-	case *v1parser.SlpSend:
-		if slpMsg.TokenType() == v1parser.TokenTypeNft1Child41 {
-			meta := &pb.GetParsedSlpScriptResponse_V1Nft1ChildSend{
-				V1Nft1ChildSend: &pb.SlpV1Nft1ChildSendMetadata{},
-			}
-			resp.SlpMetadata = meta
-			resp.TokenId = msg.TokenID()
-			resp.SlpAction = pb.SlpAction_SLP_V1_NFT1_UNIQUE_CHILD_SEND
-		} else {
-			meta := &pb.GetParsedSlpScriptResponse_V1Send{
-				V1Send: &pb.SlpV1SendMetadata{
-					Amounts: msg.Amounts,
-				},
-			}
-			resp.SlpMetadata = meta
-			resp.TokenId = msg.TokenID()
-			resp.SlpAction = pb.SlpAction_SLP_V1_SEND
-		}
-	}
-
-	return resp, nil
-}
-
-// GetTrustedSlpValidation returns slp validity information about a specific token output
-func (s *GrpcServer) GetTrustedSlpValidation(ctx context.Context, req *pb.GetTrustedSlpValidationRequest) (*pb.GetTrustedSlpValidationResponse, error) {
-=======
 // GetSlpTokenMetadata returns metadata associated with a Token ID
 func (s *GrpcServer) GetSlpTokenMetadata(ctx context.Context, req *pb.GetSlpTokenMetadataRequest) (*pb.GetSlpTokenMetadataResponse, error) {
 	if s.slpIndex == nil {
@@ -1410,7 +1277,7 @@
 
 		tm, err := s.marshalTokenMetadata(*tokenID)
 		if err != nil {
-			return nil, status.Errorf(codes.Aborted, "token ID %v does not exist", tokenID)
+			return nil, status.Errorf(codes.Aborted, "token ID %v does not exist", hex.EncodeToString(hash))
 		}
 
 		tokenMetadata = append(tokenMetadata, tm)
@@ -1596,10 +1463,97 @@
 		}
 
 		result.SlpTxnOpreturn = entry.SlpOpReturn
+
+		// include graph search count if client includes any value for excludes
+		if req.IncludeGraphsearchCount {
+			hash, err := chainhash.NewHash(query.PrevOutHash)
+			if err != nil {
+				return nil, status.Errorf(codes.Aborted, "slp graph search error: %v", err)
+			}
+
+			validityCache := make(map[chainhash.Hash]struct{})
+			if query.GraphsearchValidHashes != nil {
+				for _, validTxid := range query.GraphsearchValidHashes {
+					hash, err := chainhash.NewHash(validTxid)
+					if err != nil {
+						return nil, status.Errorf(codes.Internal, "graph search validity txid %v, error: %v", hex.EncodeToString(validTxid), err)
+					}
+					validityCache[*hash] = struct{}{}
+				}
+			}
+
+			gsDb, err := s.slpIndex.GetGraphSearchDb()
+			if err != nil {
+				return nil, status.Error(codes.Unavailable, err.Error())
+			}
+			txData, err := gsDb.Find(hash, &entry.TokenIDHash, &validityCache)
+			if err != nil {
+				return nil, status.Errorf(codes.Internal, "%v", err)
+			}
+			log.Infof("SLP graph search count is %s transactions for txid %v", fmt.Sprint(len(txData)), hash)
+			result.GraphsearchTxnCount = uint32(len(txData[:]))
+		}
+
 		results[i] = result
 	}
 	resp.Results = results
 	return resp, nil
+}
+
+// GetSlpGraphSearch returns all transactions required for a client to validate locally
+func (s *GrpcServer) GetSlpGraphSearch(ctx context.Context, req *pb.GetSlpGraphSearchRequest) (*pb.GetSlpGraphSearchResponse, error) {
+
+	if !s.slpIndex.GraphSearchEnabled() {
+		return nil, status.Error(codes.Unavailable, "slpgraphsearch must be enabled")
+	}
+
+	if s.slpIndex == nil || s.txIndex == nil {
+		return nil, status.Error(codes.Unavailable, "slpindex and txindex must be enabled")
+	}
+
+	if _, err := s.slpIndex.GetGraphSearchDb(); err != nil {
+		return nil, status.Error(codes.Unavailable, err.Error())
+	}
+
+	// check slp validity, get graph tokenId
+	hash, err := chainhash.NewHash(req.GetHash())
+	if err != nil {
+		return nil, status.Errorf(codes.Aborted, "graph search hash %s: %v", hex.EncodeToString(req.GetHash()), err)
+	}
+	log.Debugf("received graph search for txid: %v", hash)
+
+	entry, err := s.getSlpIndexEntry(hash)
+	if err != nil {
+		return nil, status.Errorf(codes.Aborted, "txid is missing from slp validity set for txn: %s: %v", hash, err)
+	}
+
+	// get map for token and do graph search
+	gsDb, err := s.slpIndex.GetGraphSearchDb()
+	if err != nil {
+		return nil, status.Error(codes.Unavailable, err.Error())
+	}
+
+	// setup the validity cache
+	validityCache := make(map[chainhash.Hash]struct{})
+	for _, txHash := range req.GetValidHashes() {
+		hash, err := chainhash.NewHash(txHash)
+		if err != nil {
+			return nil, status.Errorf(codes.Aborted, "graph search validity cache invalid hash %v", txHash)
+		}
+		validityCache[*hash] = struct{}{}
+	}
+
+	// perform the graph search
+	txData, err := gsDb.Find(hash, &entry.TokenIDHash, &validityCache)
+	if err != nil {
+		return nil, status.Errorf(codes.Internal, "%v", err)
+	}
+
+	res := &pb.GetSlpGraphSearchResponse{}
+	res.Txdata = txData
+	log.Infof("SLP graph search returned %s transactions for txid %v", fmt.Sprint(len(txData)), hash)
+
+	return res, nil
 }
 
 func isMaybeSlpTransaction(txn *wire.MsgTx) bool {
@@ -1630,859 +1584,6 @@
 //
 func (s *GrpcServer) CheckSlpTransaction(ctx context.Context, req *pb.CheckSlpTransactionRequest) (*pb.CheckSlpTransactionResponse, error) {
 
->>>>>>> 71569b69
-	if s.slpIndex == nil {
-		return nil, status.Error(codes.Unavailable, "slpindex required")
-	}
-
-<<<<<<< HEAD
-	resp := &pb.GetTrustedSlpValidationResponse{}
-	results := make([]*pb.GetTrustedSlpValidationResponse_ValidityResult, len(req.Queries))
-	for i, query := range req.Queries {
-		result := &pb.GetTrustedSlpValidationResponse_ValidityResult{}
-		result.PrevOutHash = query.PrevOutHash
-		result.PrevOutVout = query.PrevOutVout
-
-		txid, err := chainhash.NewHash(query.PrevOutHash)
-		if err != nil {
-			return nil, status.Errorf(codes.Aborted, "invalid txn hash for txo %s: %v", query.GetPrevOutHash(), err)
-		}
-
-		entry, err := s.getSlpIndexEntry(txid)
-		if err != nil {
-			return nil, status.Errorf(codes.Aborted, "txid is missing from slp validity set for txo: %v:%s: %v", txid, fmt.Sprint(query.GetPrevOutVout()), err)
-		}
-
-		if query.PrevOutVout == 0 || query.PrevOutVout > 19 {
-			return nil, status.Errorf(codes.Aborted, "slp output index cannot be 0 or > 19 txo: %v:%s", txid, fmt.Sprint(query.GetPrevOutVout()))
-		}
-
-		slpMsg, err := v1parser.ParseSLP(entry.SlpOpReturn)
-
-		// set the proper slp version type
-		switch slpMsg.TokenType() {
-		case v1parser.TokenTypeFungible01:
-			switch slpMsg.(type) {
-			case *v1parser.SlpGenesis:
-				result.SlpAction = pb.SlpAction_SLP_V1_GENESIS
-			case *v1parser.SlpMint:
-				result.SlpAction = pb.SlpAction_SLP_V1_MINT
-			case *v1parser.SlpSend:
-				result.SlpAction = pb.SlpAction_SLP_V1_SEND
-			}
-		case v1parser.TokenTypeNft1Child41:
-			switch slpMsg.(type) {
-			case *v1parser.SlpGenesis:
-				result.SlpAction = pb.SlpAction_SLP_V1_NFT1_UNIQUE_CHILD_GENESIS
-			case *v1parser.SlpSend:
-				result.SlpAction = pb.SlpAction_SLP_V1_NFT1_UNIQUE_CHILD_SEND
-			}
-		case v1parser.TokenTypeNft1Group81:
-			switch slpMsg.(type) {
-			case *v1parser.SlpGenesis:
-				result.SlpAction = pb.SlpAction_SLP_V1_NFT1_GROUP_GENESIS
-			case *v1parser.SlpMint:
-				result.SlpAction = pb.SlpAction_SLP_V1_NFT1_GROUP_MINT
-			case *v1parser.SlpSend:
-				result.SlpAction = pb.SlpAction_SLP_V1_NFT1_GROUP_SEND
-			}
-		default:
-			return nil, status.Error(codes.Aborted, "trusted validation cannot return result for unknown slp version type")
-		}
-
-		switch msg := slpMsg.(type) {
-		case *v1parser.SlpSend:
-			if len(msg.Amounts) < int(query.PrevOutVout) {
-				return nil, status.Error(codes.Aborted, "vout is not a valid slp output")
-			}
-			result.TokenId = msg.TokenID()
-			result.ValidityResultType = &pb.GetTrustedSlpValidationResponse_ValidityResult_V1TokenAmount{
-				V1TokenAmount: msg.Amounts[query.PrevOutVout-1],
-			}
-		case *v1parser.SlpMint:
-			result.TokenId = msg.TokenID()
-			if query.PrevOutVout == 1 {
-				result.ValidityResultType = &pb.GetTrustedSlpValidationResponse_ValidityResult_V1TokenAmount{
-					V1TokenAmount: msg.Qty,
-				}
-			} else if int(query.PrevOutVout) == msg.MintBatonVout {
-				result.ValidityResultType = &pb.GetTrustedSlpValidationResponse_ValidityResult_V1MintBaton{
-					V1MintBaton: true,
-				}
-			} else {
-				return nil, status.Error(codes.Aborted, "vout is not a valid slp output")
-			}
-		case *v1parser.SlpGenesis:
-			hash := query.PrevOutHash
-			for i := len(hash) - 1; len(result.TokenId) < len(hash); i-- {
-				result.TokenId = append(result.TokenId, hash[i])
-			}
-			if query.PrevOutVout == 1 {
-				result.ValidityResultType = &pb.GetTrustedSlpValidationResponse_ValidityResult_V1TokenAmount{
-					V1TokenAmount: msg.Qty,
-				}
-			} else if int(query.PrevOutVout) == msg.MintBatonVout {
-				result.ValidityResultType = &pb.GetTrustedSlpValidationResponse_ValidityResult_V1MintBaton{
-					V1MintBaton: true,
-				}
-			} else {
-				return nil, status.Error(codes.Aborted, "vout is not a valid slp output")
-			}
-		}
-
-		result.SlpTxnOpreturn = entry.SlpOpReturn
-
-		// include graph search count if client includes any value for excludes
-		if req.IncludeGraphsearchCount {
-			hash, err := chainhash.NewHash(query.PrevOutHash)
-			if err != nil {
-				return nil, status.Errorf(codes.Aborted, "slp graph search error: %v", err)
-			}
-
-			validityCache := make(map[chainhash.Hash]struct{})
-			if query.GraphsearchValidHashes != nil {
-				for _, validTxid := range query.GraphsearchValidHashes {
-					hash, err := chainhash.NewHash(validTxid)
-					if err != nil {
-						return nil, status.Errorf(codes.Internal, "graph search validity txid %v, error: %v", hex.EncodeToString(validTxid), err)
-					}
-					validityCache[*hash] = struct{}{}
-				}
-			}
-
-			gsDb, err := s.slpIndex.GetGraphSearchDb()
-			if err != nil {
-				return nil, status.Error(codes.Unavailable, err.Error())
-			}
-			txData, err := gsDb.Find(hash, &entry.TokenIDHash, &validityCache)
-			if err != nil {
-				return nil, status.Errorf(codes.Internal, "%v", err)
-			}
-			log.Infof("SLP graph search count is %s transactions for txid %v", fmt.Sprint(len(txData)), hash)
-			result.GraphsearchTxnCount = uint32(len(txData[:]))
-		}
-
-		results[i] = result
-	}
-	resp.Results = results
-	return resp, nil
-}
-
-// GetSlpGraphSearch returns all transactions required for a client to validate locally
-func (s *GrpcServer) GetSlpGraphSearch(ctx context.Context, req *pb.GetSlpGraphSearchRequest) (*pb.GetSlpGraphSearchResponse, error) {
-
-	if !s.slpIndex.GraphSearchEnabled() {
-		return nil, status.Error(codes.Unavailable, "slpgraphsearch must be enabled")
-	}
-
-	if s.slpIndex == nil || s.txIndex == nil {
-		return nil, status.Error(codes.Unavailable, "slpindex and txindex must be enabled")
-	}
-
-	if _, err := s.slpIndex.GetGraphSearchDb(); err != nil {
-		return nil, status.Error(codes.Unavailable, err.Error())
-	}
-
-	// check slp validity, get graph tokenId
-	hash, err := chainhash.NewHash(req.GetHash())
-	if err != nil {
-		return nil, status.Errorf(codes.Aborted, "graph search hash %s: %v", hex.EncodeToString(req.GetHash()), err)
-	}
-	log.Debugf("received graph search for txid: %v", hash)
-=======
-	msgTx := &wire.MsgTx{}
-	if err := msgTx.BchDecode(bytes.NewReader(req.Transaction), wire.ProtocolVersion, wire.BaseEncoding); err != nil {
-		return nil, status.Error(codes.InvalidArgument, "unable to deserialize transaction")
-	}
-
-	if len(msgTx.TxIn) == 0 || len(msgTx.TxOut) == 0 {
-		return nil, status.Error(codes.InvalidArgument, "transaction is missing inputs or outputs")
-	}
-
-	return s.checkTransactionSlpValidity(msgTx, req.RequiredSlpBurns, true, !req.UseSpecValidityJudgement)
-}
-
-func (s *GrpcServer) checkTransactionSlpValidity(msgTx *wire.MsgTx, requiredBurns []*pb.SlpRequiredBurn, disableErrorResponse bool, useSafeValidityJudgement bool) (*pb.CheckSlpTransactionResponse, error) {
-
-	// slpValid() and slpInvalid() are helpers to keep the return statements clean
-	slpValid := func() *pb.CheckSlpTransactionResponse {
-		return &pb.CheckSlpTransactionResponse{
-			IsValid: true,
-		}
-	}
-	slpInvalid := func(reason string) *pb.CheckSlpTransactionResponse {
-		return &pb.CheckSlpTransactionResponse{
-			IsValid:       false,
-			InvalidReason: reason,
-		}
-	}
-
-	if len(msgTx.TxOut) < 1 {
-		return nil, status.Error(codes.InvalidArgument, "transaction has no outputs")
-	}
-
-	// check if the transaction is slp valid
-	slpMd, err := v1parser.ParseSLP(msgTx.TxOut[0].PkScript)
-	if err != nil {
-		// check if transaction output index 0 contained slp magic bytes
-		if isMaybeSlpTransaction(msgTx) {
-			invalidReason := fmt.Sprintf("error parsing scriptPubKey as slp metadata, %v", err)
-			if disableErrorResponse {
-				return slpInvalid(invalidReason), nil
-			}
-			return nil, status.Error(codes.Aborted, invalidReason)
-		}
-
-		// check for slp burns
-		for i, txIn := range msgTx.TxIn {
-			idx := txIn.PreviousOutPoint.Index
-
-			// we can always skip previous output index 0 since it cannot contain an slp token
-			if idx == 0 {
-				continue
-			}
-
-			// check to see if the input is a burn
-			slpEntry, err := s.getSlpIndexEntryAndCheckBurnOtherToken(txIn.PreviousOutPoint, requiredBurns, nil, i)
-			if slpEntry == nil {
-				continue
-			}
-			if err != nil {
-				invalidReason := "non-slp transaction, includes valid slp inputs"
-				if disableErrorResponse {
-					return slpInvalid(invalidReason), nil
-				}
-				return nil, status.Errorf(codes.Aborted, err.Error())
-			}
-		}
-
-		// otherwise, we can assume this is a non-slp transaction attempt, return invalid without an error
-		return slpInvalid("non-slp transaction"), nil
-	}
-
-	// check slp transactions for burn prevention
-	switch md := slpMd.(type) {
-	case *v1parser.SlpSend:
-		inputVal := big.NewInt(0)
-
-		// loop through inputs, accumulate input amount for tokenID, abort on slp input with wrong ID
-		for i, txIn := range msgTx.TxIn {
-			slpEntry, err := s.getSlpIndexEntryAndCheckBurnOtherToken(txIn.PreviousOutPoint, requiredBurns, md, i)
-			if slpEntry == nil {
-				continue
-			}
-			if err != nil && useSafeValidityJudgement {
-				invalidReason := "transaction includes slp token burn with an input from the wrong token"
-				if disableErrorResponse {
-					return slpInvalid(invalidReason), nil
-				}
-				return nil, status.Errorf(codes.Aborted, "%s, use SlpRequiredBurn to allow burns: %v", invalidReason, err)
-			}
-
-			inputSlpMsg, err := v1parser.ParseSLP(slpEntry.SlpOpReturn)
-			if err != nil {
-				return nil, status.Errorf(codes.Internal, "could not parse previously stored slp entry %v having slp message %s", txIn.PreviousOutPoint.Hash, hex.EncodeToString(slpEntry.SlpOpReturn))
-			}
-			idx := txIn.PreviousOutPoint.Index
-			amt, _ := inputSlpMsg.GetVoutValue(int(idx))
-			if amt != nil {
-				inputVal.Add(inputVal, amt)
-			}
-		}
-
-		// check inputs != outputs (use check for explict burn requests i.e., 'req.AllowedSlpBurns')
-		outputVal, err := slpMd.TotalSlpMsgOutputValue()
-		if err != nil {
-			return nil, status.Errorf(codes.Internal, "an error occured when getting total slp amount in txn: %v, with error: %v", msgTx.TxHash(), err)
-		}
-		if inputVal.Cmp(outputVal) < 0 {
-			invalidReason := "outputs greater than inputs"
-			if disableErrorResponse {
-				return slpInvalid(invalidReason), nil
-			}
-			return nil, status.Errorf(codes.Aborted, "invalid slp: %s", invalidReason)
-		} else if inputVal.Cmp(outputVal) > 0 && useSafeValidityJudgement {
-
-			// handle the simple case where user has provided no burn instructions
-			if len(requiredBurns) == 0 {
-				if disableErrorResponse {
-					return slpInvalid("inputs are greater than outputs"), nil
-				}
-				return nil, status.Errorf(codes.Aborted, "inputs greater than outputs")
-
-			}
-
-			// check user specified burn amounts
-			burnAmt := big.NewInt(0)
-			for _, burn := range requiredBurns {
-				burnAmt.Add(burnAmt, new(big.Int).SetUint64(burn.GetAmount()))
-			}
-			inputAmtUsed := inputVal.Sub(inputVal, burnAmt)
-			if inputAmtUsed.Cmp(outputVal) < 0 {
-				invalidReason := fmt.Sprintf("specified burn ammount %s is too high", burnAmt.String())
-				if disableErrorResponse {
-					return slpInvalid(invalidReason), nil
-				}
-				return nil, status.Errorf(codes.Aborted, "%s, use SlpRequiredBurn to allow burns", invalidReason)
-			} else if inputAmtUsed.Cmp(outputVal) > 0 {
-				invalidReason := fmt.Sprintf("specified burn ammount %s is too low", burnAmt.String())
-				if disableErrorResponse {
-					return slpInvalid(invalidReason), nil
-				}
-				return nil, status.Errorf(codes.Aborted, "%s, use SlpRequiredBurn to allow burns", invalidReason)
-			}
-		}
-
-		// prevent missing token outputs
-		if useSafeValidityJudgement && len(md.Amounts) > len(msgTx.TxOut)-1 {
-			invalidReason := "transaction is missing outputs"
-			if disableErrorResponse {
-				return slpInvalid(invalidReason), nil
-			}
-			return nil, status.Errorf(codes.Aborted, "transaction includes slp token burn, %s", invalidReason)
-		}
-
-		// if we made it to this point then it is valid
-		return slpValid(), nil
-
-	case *v1parser.SlpMint:
-		hasBaton := false
-
-		// loop through inputs, check for input burns, look for mint baton is included,
-		for i, txIn := range msgTx.TxIn {
-			slpEntry, err := s.getSlpIndexEntryAndCheckBurnOtherToken(txIn.PreviousOutPoint, requiredBurns, slpMd, i)
-			if slpEntry == nil {
-				continue
-			}
-			if err != nil && useSafeValidityJudgement {
-				invalidReason := "transaction includes slp token burn with an input from the wrong token"
-				if disableErrorResponse {
-					return slpInvalid(invalidReason), nil
-				}
-				return nil, status.Errorf(codes.Aborted, "%s, use SlpRequiredBurn to allow burns: %v", invalidReason, err)
-			}
-
-			inpSlpMd, err := v1parser.ParseSLP(slpEntry.SlpOpReturn)
-			if err != nil {
-				return nil, status.Errorf(codes.Internal, "could not parse previously stored slp entry %v having slp message %s", txIn.PreviousOutPoint.Hash, hex.EncodeToString(slpEntry.SlpOpReturn))
-			}
-
-			switch md := inpSlpMd.(type) {
-			case *v1parser.SlpGenesis:
-				if md.MintBatonVout == int(txIn.PreviousOutPoint.Index) {
-					hasBaton = true
-				}
-			case *v1parser.SlpMint:
-				if md.MintBatonVout == int(txIn.PreviousOutPoint.Index) {
-					hasBaton = true
-				}
-			}
-		}
-
-		if !hasBaton {
-			invalidReason := "missing valid baton"
-			if disableErrorResponse {
-				return slpInvalid(invalidReason), nil
-			}
-			return nil, status.Error(codes.Aborted, invalidReason)
-		}
-
-		// check for missing bch outputs
-		if useSafeValidityJudgement {
-
-			// prevent missing token output
-			if len(msgTx.TxOut) < 2 {
-				invalidReason := "transaction is missing outputs"
-				if disableErrorResponse {
-					return slpInvalid(invalidReason), nil
-				}
-				return nil, status.Errorf(codes.Aborted, "transaction includes slp token burn, %s", invalidReason)
-			}
-
-			// prevent missing mint baton output
-			batonVout := md.MintBatonVout
-			if batonVout > 1 && batonVout > len(msgTx.TxOut)-1 {
-				invalidReason := "transaction is missing mint baton output"
-				if disableErrorResponse {
-					return slpInvalid(invalidReason), nil
-				}
-				return nil, status.Errorf(codes.Aborted, "transaction includes slp token burn: %s", invalidReason)
-			}
-		}
-
-		// if we made it to this point then it is valid
-		return slpValid(), nil
-
-	case *v1parser.SlpGenesis:
-		// loop through inputs, check for input burns
-		for i, txIn := range msgTx.TxIn {
-			slpEntry, err := s.getSlpIndexEntryAndCheckBurnOtherToken(txIn.PreviousOutPoint, requiredBurns, slpMd, i)
-			if slpEntry == nil {
-				continue
-			}
-			if err != nil && useSafeValidityJudgement {
-				invalidReason := "transaction includes slp token burn with an input from the wrong token"
-				if disableErrorResponse {
-					return slpInvalid(invalidReason), nil
-				}
-				return nil, status.Errorf(codes.Aborted, "%s, use SlpRequiredBurn to allow burns: %v", invalidReason, err)
-			}
-
-			// check for invalid nft genesis
-			if i == 0 && slpMd.TokenType() == v1parser.TokenTypeNft1Child41 {
-				if slpEntry.SlpVersionType != v1parser.TokenTypeNft1Group81 {
-					invalidReason := "missing nft group input"
-					if disableErrorResponse {
-						return slpInvalid(invalidReason), nil
-
-					}
-					return nil, status.Error(codes.Aborted, invalidReason)
-
-				}
-
-				inpSlpMd, err := v1parser.ParseSLP(slpEntry.SlpOpReturn)
-				if err != nil {
-					return nil, status.Errorf(codes.Aborted, "could not parse group input in %v", msgTx.TxHash())
-				}
-				val, _ := inpSlpMd.GetVoutValue(int(txIn.PreviousOutPoint.Index))
-				if val.Cmp(new(big.Int).SetUint64(1)) < 0 {
-					invalidReason := "insufficient nft group tokens burned"
-					if disableErrorResponse {
-						return slpInvalid(invalidReason), nil
-					}
-					return nil, status.Error(codes.Aborted, invalidReason)
-				}
-			}
-		}
-
-		// check for missing bch outputs
-		if useSafeValidityJudgement {
-
-			// prevent missing token output
-			if len(msgTx.TxOut) < 2 {
-				invalidReason := "transaction is missing outputs"
-				if disableErrorResponse {
-					return slpInvalid(invalidReason), nil
-				}
-				return nil, status.Errorf(codes.Aborted, "transaction includes slp token burn, %s", invalidReason)
-			}
-
-			// prevent missing mint baton output
-			batonVout := md.MintBatonVout
-			if batonVout > 1 && batonVout > len(msgTx.TxOut)-1 {
-				invalidReason := "transaction is missing mint baton output"
-				if disableErrorResponse {
-					return slpInvalid(invalidReason), nil
-				}
-				return nil, status.Errorf(codes.Aborted, "transaction includes slp token burn: %s", invalidReason)
-			}
-		}
-
-		// if we made it to this point then it is valid
-		return slpValid(), nil
-	}
-
-	return nil, status.Errorf(codes.Internal, "an unknown error occured checking transaction %v", msgTx.TxHash())
-}
-
-// getSlpIndexEntryAndCheckBurnOtherToken checks for burns FROM OTHER TOKEN TYPES.
-//
-// This method does not check burn prevention for input qty > output qty, or missing vout,
-// in valid slp send/mint.  Checking for burns of the same token id and versionType needs
-// to be checked elsewhere.
-//
-// NOTE: nft1 child genesis is allowed without error as long as the burned outpoint is a
-//       nft1 Group type and the quanity is 1.
-func (s *GrpcServer) getSlpIndexEntryAndCheckBurnOtherToken(outpoint wire.OutPoint, requiredBurns []*pb.SlpRequiredBurn, txnSlpMsg v1parser.ParseResult, inputIdx int) (*indexers.SlpTxEntry, error) {
-
-	slpEntry, err := s.getSlpIndexEntry(&outpoint.Hash)
-	if err != nil {
-		return nil, err
-	}
-
-	inputSlpMsg, err := v1parser.ParseSLP(slpEntry.SlpOpReturn)
-	if err != nil {
-		return nil, errors.New("could not parse slpMsg from and existing db entry, this should never happen")
-	}
-
-	// exit early if the outpoint is not an slp outpoint, or is a zero output slp
-	amt, isBaton := inputSlpMsg.GetVoutValue(int(outpoint.Index))
-	if !isBaton {
-		if amt == nil {
-			return nil, nil
-		} else if amt.Cmp(new(big.Int).SetUint64(0)) == 0 {
-			return nil, nil
-		}
-	}
-
-	// exit without error if this outpoint is of the same token id/versionType
-	if txnSlpMsg != nil {
-		if slpEntry.SlpVersionType == txnSlpMsg.TokenType() {
-			switch txnMsgData := txnSlpMsg.(type) {
-			case *v1parser.SlpMint:
-				switch inputMsgData := inputSlpMsg.(type) {
-				case *v1parser.SlpGenesis:
-					// check the input is for the same token ID and is the actual baton
-					if bytes.Equal(txnMsgData.TokenID(), slpEntry.TokenIDHash[:]) &&
-						inputMsgData.MintBatonVout == int(outpoint.Index) {
-
-						// then check the mint baton is being spent as a valid mint baton
-						// NOTE: We can't check vout exists here..
-						if txnMsgData.MintBatonVout > 1 {
-							return slpEntry, nil
-						}
-					}
-				case *v1parser.SlpMint:
-					// check the input is for the same token ID and is the actual baton
-					if bytes.Equal(txnMsgData.TokenID(), slpEntry.TokenIDHash[:]) &&
-						inputMsgData.MintBatonVout == int(outpoint.Index) {
-
-						// then check the mint baton is being spent as a valid mint baton
-						// NOTE: We can't check vout exists here..
-						if txnMsgData.MintBatonVout > 1 {
-							return slpEntry, nil
-						}
-					}
-				}
-			case *v1parser.SlpSend:
-				switch inputMsgData := inputSlpMsg.(type) {
-				case *v1parser.SlpGenesis:
-					// check token id is the same, but make sure this isn't a minting baton
-					if bytes.Equal(txnMsgData.TokenID(), slpEntry.TokenIDHash[:]) && inputMsgData.MintBatonVout != int(outpoint.Index) {
-						return slpEntry, nil
-					}
-				case *v1parser.SlpMint:
-					// check token id is the same, but make sure this isn't a minting baton
-					if bytes.Equal(txnMsgData.TokenID(), slpEntry.TokenIDHash[:]) && inputMsgData.MintBatonVout != int(outpoint.Index) {
-						return slpEntry, nil
-					}
-				case *v1parser.SlpSend:
-					if bytes.Equal(txnMsgData.TokenID(), slpEntry.TokenIDHash[:]) {
-						return slpEntry, nil
-					}
-				}
-			}
-		}
-	}
-
-	// exit without error if this outpoint is being spent for a nft child genesis burning 1 nft group token
-	if txnSlpMsg != nil && inputIdx == 0 {
-		if md, ok := txnSlpMsg.(*v1parser.SlpGenesis); ok {
-			if md.TokenType() == v1parser.TokenTypeNft1Child41 && slpEntry.SlpVersionType == v1parser.TokenTypeNft1Group81 {
-				val, _ := inputSlpMsg.GetVoutValue(int(outpoint.Index))
-				if val != nil && val.Cmp(new(big.Int).SetUint64(1)) == 0 {
-					log.Debugf("allowed nft group token burn in %s", hex.EncodeToString(txnSlpMsg.TokenID()))
-					return slpEntry, nil
-				}
-			}
-		}
-	}
-
-	canBurn := false
-	for _, burn := range requiredBurns {
-
-		// this will happen when client requires a burn associated with
-		// burn of same token ID/version type where there isn't a specific outpoint being burned
-		if burn.Outpoint == nil {
-			continue
-		}
-
-		if bytes.Equal(burn.Outpoint.Hash, outpoint.Hash[:]) && burn.Outpoint.Index == outpoint.Index {
-			// check token ID of the burn request matches the entry
-			if !bytes.Equal(slpEntry.TokenIDHash[:], burn.GetTokenId()) {
-				return slpEntry, status.Error(codes.InvalidArgument, "the requested burn token ID does not match the actual token ID")
-			}
-
-			// check token version type of the burn request matches the entry
-			if int(slpEntry.SlpVersionType) != int(burn.GetTokenType()) {
-				return slpEntry, status.Error(codes.InvalidArgument, "the requested burn token version type does not match the actual token version type")
-			}
-
-			// check burn intent (amount or mint)
-			if _, isAmountBurn := burn.BurnIntention.(*pb.SlpRequiredBurn_Amount); isAmountBurn {
-				amt, _ := inputSlpMsg.GetVoutValue(int(outpoint.Index))
-				if amt != nil && amt.Cmp(new(big.Int).SetUint64(burn.GetAmount())) != 0 {
-					return slpEntry, status.Error(codes.InvalidArgument, "the requested burn amount does not match the amount to be burned")
-				}
-
-				canBurn = true
-				break
-			} else if _, isMintBurn := burn.BurnIntention.(*pb.SlpRequiredBurn_MintBatonVout); isMintBurn {
-				switch t := inputSlpMsg.(type) {
-				case *v1parser.SlpGenesis:
-					if t.MintBatonVout != int(burn.GetMintBatonVout()) {
-						return slpEntry, status.Error(codes.InvalidArgument, "the requested burn minting baton vout is incorrect")
-					}
-				case *v1parser.SlpMint:
-					if t.MintBatonVout != int(burn.GetMintBatonVout()) {
-						return slpEntry, status.Error(codes.InvalidArgument, "the requested burn minting baton vout is incorrect")
-					}
-				default:
-					return slpEntry, status.Error(codes.InvalidArgument, "the requested burn outpoint is not a minting baton")
-				}
-
-				canBurn = true
-				break
-			}
-		}
-	}
-
-	if !canBurn {
-		return slpEntry, errors.New("token burn from wrong token id")
-	}
-
-	return slpEntry, nil
-}
-
-// SubmitTransaction submits a transaction to all connected peers.
-//
-// If slp index is enabled it will not allow slp burns unless the burned token is
-// included in req.RequiredSlpBurns, or if req.SkipSlpValidityCheck is set to true
-func (s *GrpcServer) SubmitTransaction(ctx context.Context, req *pb.SubmitTransactionRequest) (*pb.SubmitTransactionResponse, error) {
-
-	msgTx := &wire.MsgTx{}
-	if err := msgTx.BchDecode(bytes.NewReader(req.Transaction), wire.ProtocolVersion, wire.BaseEncoding); err != nil {
-		return nil, status.Error(codes.InvalidArgument, "unable to deserialize transaction")
-	}
-
-	if s.slpIndex != nil && !req.GetSkipSlpValidityCheck() {
-		_, err := s.checkTransactionSlpValidity(msgTx, req.RequiredSlpBurns, false, true)
-		if err != nil {
-			return nil, err
-		}
-	}
-
-	// Use 0 for the tag to represent local node.
-	tx := bchutil.NewTx(msgTx)
-	acceptedTxs, err := s.txMemPool.ProcessTransaction(tx, false, false, 0)
-	if err != nil {
-		// When the error is a rule error, it means the transaction was
-		// simply rejected as opposed to something actually going wrong,
-		// so log it as such.  Otherwise, something really did go wrong,
-		// so log it as an actual error.  In both cases, a JSON-RPC
-		// error is returned to the client with the deserialization
-		// error code (to match bitcoind behavior).
-		if _, ok := err.(mempool.RuleError); ok {
-			log.Debugf("Rejected transaction %v: %v", tx.Hash(),
-				err)
-		} else {
-			log.Errorf("Failed to process transaction %v: %v",
-				tx.Hash(), err)
-		}
-		return nil, status.Errorf(codes.InvalidArgument, "tx rejected: %v", err)
-	}
-
-	// When the transaction was accepted it should be the first item in the
-	// returned array of accepted transactions.  The only way this will not
-	// be true is if the API for ProcessTransaction changes and this code is
-	// not properly updated, but ensure the condition holds as a safeguard.
-	//
-	// Also, since an error is being returned to the caller, ensure the
-	// transaction is removed from the memory pool.
-	if len(acceptedTxs) == 0 || !acceptedTxs[0].Tx.Hash().IsEqual(tx.Hash()) {
-		s.txMemPool.RemoveTransaction(tx, true)
-
-		return nil, status.Errorf(codes.Internal, "transaction %v is not in accepted list", tx.Hash())
-	}
-
-	// Generate and relay inventory vectors for all newly accepted
-	// transactions into the memory pool due to the original being
-	// accepted.
-	s.netMgr.AnnounceNewTransactions(acceptedTxs)
-
-	// Keep track of all the sendrawtransaction request txns so that they
-	// can be rebroadcast if they don't make their way into a block.
-	txD := acceptedTxs[0]
-	iv := wire.NewInvVect(wire.InvTypeTx, txD.Tx.Hash())
-	s.netMgr.AddRebroadcastInventory(iv, txD)
-
-	resp := &pb.SubmitTransactionResponse{
-		Hash: tx.Hash().CloneBytes(),
-	}
-	return resp, nil
-}
-
-// SubscribeTransactions creates subscription to all relevant transactions based on
-// the subscription filter.
-//
-// This RPC does not use bidirectional streams and therefore can be used
-// with grpc-web. You will need to close and reopen the stream whenever
-// you want to update the subscription filter. If you are not using grpc-web
-// then SubscribeTransactionStream is more appropriate.
-//
-// **Requires TxIndex to receive input metadata**
-func (s *GrpcServer) SubscribeTransactions(req *pb.SubscribeTransactionsRequest, stream pb.Bchrpc_SubscribeTransactionsServer) error {
-	subscription := s.subscribeEvents()
-	defer subscription.Unsubscribe()
-
-	filter := newTxFilter()
-	if err := filter.AddRPCFilter(req.GetSubscribe(), s.chainParams); err != nil {
-		return err
-	}
-	includeMempool := req.IncludeMempool
-	includeBlocks := req.IncludeInBlock
-	serializeTx := req.SerializeTx
-	for {
-		select {
-		case event := <-subscription.Events():
-
-			switch event := event.(type) {
-			case *rpcEventTxAccepted:
-				if !includeMempool {
-					continue
-				}
-
-				txDesc := event
-
-				if s.slpIndex != nil {
-					s.checkSlpTxOnEvent(txDesc.Tx.MsgTx(), "SubscribeTransactions rpcEventTxAccepted")
-				}
-
-				if !filter.MatchAndUpdate(txDesc.Tx, s.chainParams) {
-					continue
-				}
-
-				toSend := &pb.TransactionNotification{}
-				toSend.Type = pb.TransactionNotification_UNCONFIRMED
-
-				if serializeTx {
-					var buf bytes.Buffer
-					if err := txDesc.Tx.MsgTx().BchEncode(&buf, wire.ProtocolVersion, wire.BaseEncoding); err != nil {
-						return status.Error(codes.Internal, "error serializing transaction")
-					}
-
-					toSend.Transaction = &pb.TransactionNotification_SerializedTransaction{
-						SerializedTransaction: buf.Bytes(),
-					}
-
-				} else {
-					respTx := marshalTransaction(txDesc.Tx, 0, nil, 0, s)
-
-					if view, err := s.txMemPool.FetchInputUtxos(txDesc.Tx); err == nil {
-						s.setInputMetadataFromView(respTx, txDesc, view)
-					}
-
-					toSend.Transaction = &pb.TransactionNotification_UnconfirmedTransaction{
-						UnconfirmedTransaction: &pb.MempoolTransaction{
-							Transaction:      respTx,
-							AddedTime:        txDesc.Added.Unix(),
-							Fee:              txDesc.Fee,
-							FeePerKb:         txDesc.FeePerKB,
-							AddedHeight:      txDesc.Height,
-							StartingPriority: txDesc.StartingPriority,
-						},
-					}
-				}
-
-				if err := stream.Send(toSend); err != nil {
-					return err
-				}
-
-			case *rpcEventBlockConnected:
-				if !includeBlocks {
-					continue
-				}
-				// Search for all transactions.
-				block := event
-
-				for _, tx := range block.Transactions() {
-					if !filter.MatchAndUpdate(tx, s.chainParams) {
-						continue
-					}
-
-					if s.slpIndex != nil {
-						s.checkSlpTxOnEvent(tx.MsgTx(), "SubscribeTransactions rpcEventBlockConnected")
-					}
-
-					toSend := &pb.TransactionNotification{}
-					toSend.Type = pb.TransactionNotification_CONFIRMED
-
-					if serializeTx {
-						var buf bytes.Buffer
-						if err := tx.MsgTx().BchEncode(&buf, wire.ProtocolVersion, wire.BaseEncoding); err != nil {
-							return status.Error(codes.Internal, "error serializing transaction")
-						}
-						toSend.Transaction = &pb.TransactionNotification_SerializedTransaction{
-							SerializedTransaction: buf.Bytes(),
-						}
-
-					} else {
-						header := block.MsgBlock().Header
-
-						respTx := marshalTransaction(tx, s.chain.BestSnapshot().Height-block.Height()+1, &header, block.Height(), s)
-						if s.txIndex != nil {
-							if err := s.setInputMetadata(respTx); err != nil {
-								return err
-							}
-						}
-						toSend.Transaction = &pb.TransactionNotification_ConfirmedTransaction{
-							ConfirmedTransaction: respTx,
-						}
-					}
->>>>>>> 71569b69
-
-	entry, err := s.getSlpIndexEntry(hash)
-	if err != nil {
-		return nil, status.Errorf(codes.Aborted, "txid is missing from slp validity set for txn: %s: %v", hash, err)
-	}
-
-	// get map for token and do graph search
-	gsDb, err := s.slpIndex.GetGraphSearchDb()
-	if err != nil {
-		return nil, status.Error(codes.Unavailable, err.Error())
-	}
-
-	// setup the validity cache
-	validityCache := make(map[chainhash.Hash]struct{})
-	for _, txHash := range req.GetValidHashes() {
-		hash, err := chainhash.NewHash(txHash)
-		if err != nil {
-			return nil, status.Errorf(codes.Aborted, "graph search validity cache invalid hash %v", txHash)
-		}
-		validityCache[*hash] = struct{}{}
-	}
-
-	// perform the graph search
-	txData, err := gsDb.Find(hash, &entry.TokenIDHash, &validityCache)
-	if err != nil {
-		return nil, status.Errorf(codes.Internal, "%v", err)
-	}
-
-	res := &pb.GetSlpGraphSearchResponse{}
-	res.Txdata = txData
-	log.Infof("SLP graph search returned %s transactions for txid %v", fmt.Sprint(len(txData)), hash)
-
-	return res, nil
-}
-
-func isMaybeSlpTransaction(txn *wire.MsgTx) bool {
-	if len(txn.TxOut) > 0 {
-		bchTagIDHex, _ := hex.DecodeString("534c5000")
-		return bytes.Contains(txn.TxOut[0].PkScript, bchTagIDHex)
-	}
-	return false
-}
-
-// CheckSlpTransaction checks a supposed slp transaction for slp validity. The method returns the marshalled
-// response including a slp validity boolean and a reason for invalid validity.
-//
-// Using the slp specification as a basis for validity judgement can lead to confusion for new users and
-// result in accidental token burns.  use_spec_validity_judgement will cause the response's is_valid property
-// to be returned according to the slp specification.  Therefore, use_spec_validity_judgement is false by
-// default in order to avoid accidental token burns.  When use_spec_validity_judgement is false we return
-// invalid in any case which would result in a burned token, unless the burn is explicitly included as an
-// item in required_slp_burns property.
-//
-// When use_spec_validity_judgement is true, there are three cases where the is_valid response property
-// will be returned as valid, instead of invalid, as per the slp specification.
-//   1) inputs > outputs
-//   2) missing transaction outputs
-//   3) burned inputs from other tokens
-//
-// required_slp_burns is not used when use_spec_validity_judgement is set to true.
-//
-func (s *GrpcServer) CheckSlpTransaction(ctx context.Context, req *pb.CheckSlpTransactionRequest) (*pb.CheckSlpTransactionResponse, error) {
-
 	if s.slpIndex == nil {
 		return nil, status.Error(codes.Unavailable, "slpindex required")
 	}
@@ -3692,29 +2793,17 @@
 	}
 	tokenIDRev, err := chainhash.NewHash(tokenIDHash)
 	if err != nil {
-<<<<<<< HEAD
 		log.Criticalf("Failed to create chainhash from token ID from %s, with error: %v", hex.EncodeToString(tokenIDHash), err)
-=======
-		log.Criticalf("failed to create chainhash from token ID from %s, with error: %v", hex.EncodeToString(tokenIDHash), err)
->>>>>>> 71569b69
 		return -1, err
 	}
 	genEntry, err := s.getSlpIndexEntry(tokenIDRev)
 	if err != nil {
-<<<<<<< HEAD
 		log.Criticalf("Failed to fetch slp entry for %s, with error: %v, with error: %v", tokenIDRev, err)
-=======
-		log.Criticalf("failed to fetch slp entry for %s, with error: %v, with error: %v", tokenIDRev, err)
->>>>>>> 71569b69
 		return -1, err
 	}
 	genSlpMsg, err := v1parser.ParseSLP(genEntry.SlpOpReturn)
 	if err != nil {
-<<<<<<< HEAD
 		log.Criticalf("Failed to parse slp message for %v, with error: %v", tokenIDRev, err)
-=======
-		log.Criticalf("failed to parse slp message for %v, with error: %v", tokenIDRev, err)
->>>>>>> 71569b69
 		return -1, err
 	}
 	decimals := genSlpMsg.(*v1parser.SlpGenesis).Decimals
@@ -3745,11 +2834,7 @@
 
 	slpMsg, err := v1parser.ParseSLP(entry.SlpOpReturn)
 	if err != nil {
-<<<<<<< HEAD
 		log.Criticalf("Failed to parse an slp entry message stored in the index db for txn: %v, this should never happen.", hash)
-=======
-		log.Criticalf("failed to parse an slp entry message stored in the index db for txn: %v, this should never happen.", hash)
->>>>>>> 71569b69
 		return nil, err
 	}
 
@@ -3827,22 +2912,14 @@
 		IsMintBaton: isMintBaton,
 		Decimals:    uint32(decimals),
 		SlpAction:   slpAction,
-<<<<<<< HEAD
-		TokenType:   uint32(slpMsg.TokenType()),
-=======
 		TokenType:   getTokenType(slpMsg.TokenType()),
->>>>>>> 71569b69
 		Address:     address,
 	}
 
 	return slpToken, nil
 }
 
-<<<<<<< HEAD
 // slpEventHandler handles valid slp transaction events from mempool and block
-=======
-// slpEventHandler keeps the SlpEntryCache updated on transaction and block events
->>>>>>> 71569b69
 //
 // NOTE: this is launched as a goroutine and does not return errors!
 //
@@ -3852,7 +2929,6 @@
 		return
 	}
 
-<<<<<<< HEAD
 	// track the first mempool event for starting certain services (e.g., graph search)
 	firstMempoolTxnSeen := false
 
@@ -3860,8 +2936,6 @@
 	// any txns to the graph search db
 	initWg := sync.WaitGroup{}
 
-=======
->>>>>>> 71569b69
 	subscription := s.subscribeEvents()
 	defer subscription.Unsubscribe()
 
@@ -3871,7 +2945,6 @@
 		case *rpcEventTxAccepted:
 			txDesc := event
 			log.Debugf("new mempool txn %v", txDesc.Tx.Hash())
-<<<<<<< HEAD
 
 			// kickoff slp graph search loading here
 			if !firstMempoolTxnSeen {
@@ -3894,9 +2967,6 @@
 				go s.slpIndex.AddGraphSearchTxn(txDesc.Tx.MsgTx())
 			}
 
-=======
-			s.checkSlpTxOnEvent(txDesc.Tx.MsgTx(), "mempool")
->>>>>>> 71569b69
 			continue
 		case *rpcEventBlockConnected:
 			block := event
@@ -3934,11 +3004,7 @@
 
 // marshalTokenMetadata returns marshalled token metadata for the provided tokenID hash
 //
-<<<<<<< HEAD
-func (s *GrpcServer) marshalTokenMetadata(tokenID chainhash.Hash) (*pb.TokenMetadata, error) {
-=======
 func (s *GrpcServer) marshalTokenMetadata(tokenID chainhash.Hash) (*pb.SlpTokenMetadata, error) {
->>>>>>> 71569b69
 
 	if s.slpIndex == nil {
 		return nil, errors.New("slpindex required")
@@ -3950,20 +3016,12 @@
 	}
 	tokenIDRev, err := chainhash.NewHash(tokenIDHash)
 	if err != nil {
-<<<<<<< HEAD
 		log.Criticalf("Failed to parse token ID: %s, with error: %v", hex.EncodeToString(tokenIDHash), err)
-=======
-		log.Criticalf("failed to parse token ID: %s, with error: %v", hex.EncodeToString(tokenIDHash), err)
->>>>>>> 71569b69
 		return nil, err
 	}
 	entry, err := s.getSlpIndexEntry(tokenIDRev)
 	if err != nil {
-<<<<<<< HEAD
 		log.Criticalf("Failed to parse token ID: %s, with error: %v", hex.EncodeToString(tokenIDHash), err)
-=======
-		log.Criticalf("failed to parse token ID: %s, with error: %v", hex.EncodeToString(tokenIDHash), err)
->>>>>>> 71569b69
 		return nil, err
 	}
 
@@ -3977,15 +3035,9 @@
 		return nil, errors.New("cannot build token metadata from a non-genesis entry")
 	}
 
-<<<<<<< HEAD
-	tm := &pb.TokenMetadata{
-		TokenId:   tokenID[:],
-		TokenType: uint32(slpMsg.TokenType()),
-=======
 	tm := &pb.SlpTokenMetadata{
 		TokenId:   tokenID[:],
 		TokenType: getTokenType(slpMsg.TokenType()),
->>>>>>> 71569b69
 	}
 
 	var dbTm *indexers.TokenMetadata
@@ -4011,19 +3063,11 @@
 
 	switch slpMsg.TokenType() {
 	case v1parser.TokenTypeFungible01:
-<<<<<<< HEAD
-		tm.TypeMetadata = &pb.TokenMetadata_V1Fungible{
-			V1Fungible: &pb.TokenMetadataV1Fungible{
-				TokenTicker:       genMsg.Ticker,
-				TokenName:         genMsg.Name,
-				TokenDocumentUrl:  genMsg.DocumentURI,
-=======
 		tm.TypeMetadata = &pb.SlpTokenMetadata_V1Fungible_{
 			V1Fungible: &pb.SlpTokenMetadata_V1Fungible{
 				TokenTicker:       string(genMsg.Ticker),
 				TokenName:         string(genMsg.Name),
 				TokenDocumentUrl:  string(genMsg.DocumentURI),
->>>>>>> 71569b69
 				TokenDocumentHash: genMsg.DocumentHash,
 				Decimals:          uint32(genMsg.Decimals),
 				MintBatonHash:     mintBatonHash,
@@ -4031,37 +3075,21 @@
 			},
 		}
 	case v1parser.TokenTypeNft1Child41:
-<<<<<<< HEAD
-		tm.TypeMetadata = &pb.TokenMetadata_V1Nft1Child{
-			V1Nft1Child: &pb.TokenMetadataV1NFT1Child{
-				TokenTicker:       genMsg.Ticker,
-				TokenName:         genMsg.Name,
-				TokenDocumentUrl:  genMsg.DocumentURI,
-=======
 		tm.TypeMetadata = &pb.SlpTokenMetadata_V1Nft1Child{
 			V1Nft1Child: &pb.SlpTokenMetadata_V1NFT1Child{
 				TokenTicker:       string(genMsg.Ticker),
 				TokenName:         string(genMsg.Name),
 				TokenDocumentUrl:  string(genMsg.DocumentURI),
->>>>>>> 71569b69
 				TokenDocumentHash: genMsg.DocumentHash,
 				GroupId:           nftGroupID,
 			},
 		}
 	case v1parser.TokenTypeNft1Group81:
-<<<<<<< HEAD
-		tm.TypeMetadata = &pb.TokenMetadata_V1Nft1Group{
-			V1Nft1Group: &pb.TokenMetadataV1NFT1Group{
-				TokenTicker:       genMsg.Ticker,
-				TokenName:         genMsg.Name,
-				TokenDocumentUrl:  genMsg.DocumentURI,
-=======
 		tm.TypeMetadata = &pb.SlpTokenMetadata_V1Nft1Group{
 			V1Nft1Group: &pb.SlpTokenMetadata_V1NFT1Group{
 				TokenTicker:       string(genMsg.Ticker),
 				TokenName:         string(genMsg.Name),
 				TokenDocumentUrl:  string(genMsg.DocumentURI),
->>>>>>> 71569b69
 				TokenDocumentHash: genMsg.DocumentHash,
 				Decimals:          uint32(genMsg.Decimals),
 				MintBatonHash:     mintBatonHash,
@@ -4289,11 +3317,7 @@
 
 		inputToken, err := s.getSlpToken(&input.PreviousOutPoint.Hash, input.PreviousOutPoint.Index, nil)
 		if err != nil {
-<<<<<<< HEAD
 			log.Debugf("error: %v (input %v:%s)", err, input.PreviousOutPoint.Hash, fmt.Sprint(input.PreviousOutPoint.Index))
-=======
-			log.Debugf("no slp token for input %v:%s, error: %v", input.PreviousOutPoint.Hash, fmt.Sprint(input.PreviousOutPoint.Index), err)
->>>>>>> 71569b69
 		}
 
 		in := &pb.Transaction_Input{
@@ -4313,11 +3337,7 @@
 		// NOTE: We do not add burn labels to 0 value slp inputs.
 		if inputToken != nil && (inputToken.Amount > 0 || inputToken.IsMintBaton) {
 			if slpInfo.ValidityJudgement == pb.SlpTransactionInfo_VALID {
-<<<<<<< HEAD
-				if !bytes.Equal(slpInfo.TokenId, inputToken.TokenId) || uint32(slpMsg.TokenType()) != inputToken.TokenType {
-=======
 				if !bytes.Equal(slpInfo.TokenId, inputToken.TokenId) || getTokenType(slpMsg.TokenType()) != inputToken.TokenType {
->>>>>>> 71569b69
 					burnFlagSet[pb.SlpTransactionInfo_BURNED_INPUTS_OTHER_TOKEN] = struct{}{}
 				} else {
 					inputAmount.Add(inputAmount, new(big.Int).SetUint64(inputToken.Amount))
@@ -4445,8 +3465,6 @@
 	}
 }
 
-<<<<<<< HEAD
-=======
 // getTokenType is a helper used to map token type int to pb enum type
 func getTokenType(t v1parser.TokenType) pb.SlpTokenType {
 	switch t {
@@ -4461,7 +3479,6 @@
 	}
 }
 
->>>>>>> 71569b69
 // queueHandler manages a queue of empty interfaces, reading from in and
 // sending the oldest unsent to out.  This handler stops when either of the
 // in or quit channels are closed, and closes out before returning, without
