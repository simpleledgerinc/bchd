--- conflicted
+++ resolved
@@ -8,11 +8,8 @@
 	"fmt"
 	"sync"
 
-<<<<<<< HEAD
+	"github.com/bluele/gcache"
 	"github.com/gcash/bchd/blockchain/slpgraphsearch"
-=======
-	"github.com/bluele/gcache"
->>>>>>> 41345f8f
 	"github.com/gcash/bchd/chaincfg/chainhash"
 	"github.com/gcash/bchutil"
 )
@@ -20,35 +17,21 @@
 // SlpCache to manage slp index mempool txn and token metadata items and recently queried items
 type SlpCache struct {
 	sync.RWMutex
-<<<<<<< HEAD
-	maxEntries        int
-	tempEntries       map[chainhash.Hash]*SlpIndexEntry
-	mempoolEntries    map[chainhash.Hash]*SlpIndexEntry
-	tempTokenMetadata map[chainhash.Hash]*TokenMetadata
-	graphSearchDb     *slpgraphsearch.Db
-=======
 	maxEntries          int
 	mempoolSlpTxEntries map[chainhash.Hash]*SlpTxEntry
 	slpTxEntries        gcache.Cache
 	tokenMetadata       gcache.Cache
->>>>>>> 41345f8f
+	graphSearchDb       *slpgraphsearch.Db
 }
 
 // InitSlpCache creates a new instance of SlpCache
 func InitSlpCache(maxEntries int) *SlpCache {
 	return &SlpCache{
-<<<<<<< HEAD
-		maxEntries:        maxEntries,
-		tempEntries:       make(map[chainhash.Hash]*SlpIndexEntry, maxEntries),
-		mempoolEntries:    make(map[chainhash.Hash]*SlpIndexEntry),
-		tempTokenMetadata: make(map[chainhash.Hash]*TokenMetadata, maxEntries),
-		graphSearchDb:     slpgraphsearch.NewDb(),
-=======
 		maxEntries:          maxEntries,
 		mempoolSlpTxEntries: make(map[chainhash.Hash]*SlpTxEntry),
 		slpTxEntries:        gcache.New(maxEntries).LRU().Build(),
 		tokenMetadata:       gcache.New(maxEntries).LRU().Build(),
->>>>>>> 41345f8f
+		graphSearchDb:       slpgraphsearch.NewDb(),
 	}
 }
 
