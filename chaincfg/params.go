--- conflicted
+++ resolved
@@ -245,11 +245,7 @@
 	// address generation.
 	HDCoinType uint32
 
-<<<<<<< HEAD
 	// slp indexer parameters
-=======
-	// SLP indexer parameters
->>>>>>> 877fb62c
 	SlpIndexStartHeight int32
 	SlpIndexStartHash   *chainhash.Hash
 	SlpAddressPrefix    string
@@ -418,11 +414,7 @@
 	// address generation.
 	HDCoinType: 145,
 
-<<<<<<< HEAD
 	// slp indexer parameters
-=======
-	// SLP indexer parameters
->>>>>>> 877fb62c
 	SlpIndexStartHeight: 543374,
 	SlpIndexStartHash:   newHashFromStr("0000000000000000020322dc9d6da5bb55c4c12aa5040a7c4c2f673e28a5b9f0"),
 	SlpAddressPrefix:    "simpleledger",
@@ -507,11 +499,7 @@
 	// address generation.
 	HDCoinType: 1, // all coins use 1
 
-<<<<<<< HEAD
 	// slp indexer parameters
-=======
-	// SLP indexer parameters
->>>>>>> 877fb62c
 	SlpIndexStartHeight: -1,
 	SlpIndexStartHash:   &chainhash.Hash{},
 	SlpAddressPrefix:    "slptest",
@@ -617,11 +605,7 @@
 	// address generation.
 	HDCoinType: 1, // all coins use 1
 
-<<<<<<< HEAD
 	// slp indexer parameters
-=======
-	// SLP indexer parameters
->>>>>>> 877fb62c
 	SlpIndexStartHeight: 1253800,
 	SlpIndexStartHash:   newHashFromStr("000000000000e8d3d53ad5dcb555d1119b650c8f3e1cb7d106764b455a87b10a"),
 	SlpAddressPrefix:    "slptest",
