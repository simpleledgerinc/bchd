// Copyright (c) 2013-2017 The btcsuite developers
// Use of this source code is governed by an ISC
// license that can be found in the LICENSE file.

package main

import (
	"bufio"
	"bytes"
	"crypto/rand"
	"encoding/base64"
	"errors"
	"fmt"
	"io"
	"net"
	"os"
	"path/filepath"
	"runtime"
	"sort"
	"strconv"
	"strings"
	"time"

	"github.com/gcash/bchd/mining"

	"github.com/btcsuite/go-socks/socks"
	"github.com/gcash/bchd/chaincfg"
	"github.com/gcash/bchd/chaincfg/chainhash"
	"github.com/gcash/bchd/connmgr"
	"github.com/gcash/bchd/database"
	_ "github.com/gcash/bchd/database/ffldb"
	"github.com/gcash/bchd/mempool"
	"github.com/gcash/bchd/peer"
	"github.com/gcash/bchd/version"
	"github.com/gcash/bchutil"

	flags "github.com/jessevdk/go-flags"
)

const (
	defaultConfigFilename          = "bchd.conf"
	defaultDataDirname             = "data"
	defaultLogLevel                = "info"
	defaultLogDirname              = "logs"
	defaultLogFilename             = "bchd.log"
	defaultMaxPeers                = 125
	defaultMaxPeersPerIP           = 5
	defaultBanDuration             = time.Hour * 24
	defaultBanThreshold            = 100
	defaultConnectTimeout          = time.Second * 30
	defaultMaxRPCClients           = 10
	defaultMaxRPCWebsockets        = 25
	defaultMaxRPCConcurrentReqs    = 20
	defaultDbType                  = "ffldb"
	defaultFreeTxRelayLimit        = 0
	defaultTrickleInterval         = peer.DefaultTrickleInterval
	defaultExcessiveBlockSize      = 32000000
	defaultBlockMinSize            = 0
	defaultBlockMaxSize            = 31999000
	blockMaxSizeMin                = 1000
	defaultGenerate                = false
	defaultMaxOrphanTransactions   = 100
	defaultMaxOrphanTxSize         = 100000
	defaultSigCacheMaxSize         = 100000
	defaultTxIndex                 = false
	defaultAddrIndex               = false
	defaultSlpIndex                = false
	defaultSlpCacheMaxSize         = 100000
<<<<<<< HEAD
	defaultSlpGraphSearch          = false
=======
>>>>>>> 71569b69
	defaultUtxoCacheMaxSizeMiB     = 450
	defaultMinSyncPeerNetworkSpeed = 51200
	defaultPruneDepth              = 4320
	defaultTargetOutboundPeers     = uint32(8)
	minPruneDepth                  = 288
	defaultDBCacheSize             = 500
	defaultDBFlushSecs             = 1800
	defaultRPCAuthTimeout          = 10
)

var (
	defaultHomeDir     = bchutil.AppDataDir("bchd", false)
	defaultConfigFile  = filepath.Join(defaultHomeDir, defaultConfigFilename)
	defaultDataDir     = filepath.Join(defaultHomeDir, defaultDataDirname)
	knownDbTypes       = database.SupportedDrivers()
	defaultRPCKeyFile  = filepath.Join(defaultHomeDir, "rpc.key")
	defaultRPCCertFile = filepath.Join(defaultHomeDir, "rpc.cert")
	defaultLogDir      = filepath.Join(defaultHomeDir, defaultLogDirname)
)

// runServiceCommand is only set to a real function on Windows.  It is used
// to parse and execute service commands specified via the -s flag.
var runServiceCommand func(string) error

// minUint32 is a helper function to return the minimum of two uint32s.
// This avoids a math import and the need to cast to floats.
func minUint32(a, b uint32) uint32 {
	if a < b {
		return a
	}
	return b
}

// maxUint32 is a helper function to return the maximum of two uint32s.
// This avoids a math import and the need to cast to floats.
func maxUint32(a, b uint32) uint32 {
	if a > b {
		return a
	}
	return b
}

// config defines the configuration options for bchd.
//
// See loadConfig for details on the configuration load process.
type config struct {
	ShowVersion             bool          `short:"V" long:"version" description:"Display version information and exit"`
	ConfigFile              string        `short:"C" long:"configfile" description:"Path to configuration file"`
	DataDir                 string        `short:"b" long:"datadir" description:"Directory to store data"`
	LogDir                  string        `long:"logdir" description:"Directory to log output."`
	AddPeers                []string      `short:"a" long:"addpeer" description:"Add a peer to connect with at startup"`
	ConnectPeers            []string      `long:"connect" description:"Connect only to the specified peers at startup"`
	DisableListen           bool          `long:"nolisten" description:"Disable listening for incoming connections -- NOTE: Listening is automatically disabled if the --connect or --proxy options are used without also specifying listen interfaces via --listen"`
	Listeners               []string      `long:"listen" description:"Add an interface/port to listen for connections (default all interfaces port: 8333, testnet: 18333)"`
	MaxPeers                int           `long:"maxpeers" description:"Max number of inbound and outbound peers"`
	MaxPeersPerIP           int           `long:"maxpeersperip" description:"Max number of inbound and outbound peers per IP"`
	MinSyncPeerNetworkSpeed uint64        `long:"minsyncpeernetworkspeed" description:"Disconnect sync peers slower than this threshold in bytes/sec"`
	DisableBanning          bool          `long:"nobanning" description:"Disable banning of misbehaving peers"`
	BanDuration             time.Duration `long:"banduration" description:"How long to ban misbehaving peers.  Valid time units are {s, m, h}.  Minimum 1 second"`
	BanThreshold            uint32        `long:"banthreshold" description:"Maximum allowed ban score before disconnecting and banning misbehaving peers."`
	Whitelists              []string      `long:"whitelist" description:"Add an IP network or IP that will not be banned. (eg. 192.168.1.0/24 or ::1)"`
	AgentBlacklist          []string      `long:"agentblacklist" description:"A comma separated list of user-agent substrings which will cause bchd to reject any peers whose user-agent contains any of the blacklisted substrings."`
	AgentWhitelist          []string      `long:"agentwhitelist" description:"A comma separated list of user-agent substrings which will cause bchd to require all peers' user-agents to contain one of the whitelisted substrings. The blacklist is applied before the whitelist, and an empty whitelist will allow all agents that do not fail the blacklist."`
	RPCUser                 string        `short:"u" long:"rpcuser" description:"Username for RPC connections"`
	RPCPass                 string        `short:"P" long:"rpcpass" default-mask:"-" description:"Password for RPC connections"`
	RPCLimitUser            string        `long:"rpclimituser" description:"Username for limited RPC connections"`
	RPCLimitPass            string        `long:"rpclimitpass" default-mask:"-" description:"Password for limited RPC connections"`
	RPCListeners            []string      `long:"rpclisten" description:"Add an interface/port to listen for RPC connections (default port: 8334, testnet: 18334)"`
	RPCCert                 string        `long:"rpccert" description:"File containing the certificate file"`
	RPCKey                  string        `long:"rpckey" description:"File containing the certificate key"`
	RPCMaxClients           int           `long:"rpcmaxclients" description:"Max number of RPC clients for standard connections"`
	RPCMaxWebsockets        int           `long:"rpcmaxwebsockets" description:"Max number of RPC websocket connections"`
	RPCMaxConcurrentReqs    int           `long:"rpcmaxconcurrentreqs" description:"Max number of concurrent RPC requests that may be processed concurrently"`
	RPCQuirks               bool          `long:"rpcquirks" description:"Mirror some JSON-RPC quirks of Bitcoin Core -- NOTE: Discouraged unless interoperability issues need to be worked around"`
	RPCAuthTimeout          uint          `long:"rpcauthtimeout" description:"The number of seconds a connection to the RPC server is allowed to stay open without authenticating. To disable the timeout use 0."`
	DisableRPC              bool          `long:"norpc" description:"Disable built-in RPC server -- NOTE: The RPC server is disabled by default if no rpcuser/rpcpass or rpclimituser/rpclimitpass is specified"`
	DisableTLS              bool          `long:"notls" description:"Disable TLS for the RPC server -- NOTE: This is only allowed if the RPC server is bound to localhost"`
	DisableDNSSeed          bool          `long:"nodnsseed" description:"Disable DNS seeding for peers"`
	ExternalIPs             []string      `long:"externalip" description:"Add an ip to the list of local addresses we claim to listen on to peers"`
	Proxy                   string        `long:"proxy" description:"Connect via SOCKS5 proxy (eg. 127.0.0.1:9050)"`
	ProxyUser               string        `long:"proxyuser" description:"Username for proxy server"`
	ProxyPass               string        `long:"proxypass" default-mask:"-" description:"Password for proxy server"`
	OnionProxy              string        `long:"onion" description:"Connect to tor hidden services via SOCKS5 proxy (eg. 127.0.0.1:9050)"`
	OnionProxyUser          string        `long:"onionuser" description:"Username for onion proxy server"`
	OnionProxyPass          string        `long:"onionpass" default-mask:"-" description:"Password for onion proxy server"`
	NoOnion                 bool          `long:"noonion" description:"Disable connecting to tor hidden services"`
	TorIsolation            bool          `long:"torisolation" description:"Enable Tor stream isolation by randomizing user credentials for each connection."`
	TestNet3                bool          `long:"testnet" description:"Use the test network"`
	RegressionTest          bool          `long:"regtest" description:"Use the regression test network"`
	SimNet                  bool          `long:"simnet" description:"Use the simulation test network"`
	AddCheckpoints          []string      `long:"addcheckpoint" description:"Add a custom checkpoint.  Format: '<height>:<hash>'"`
	DisableCheckpoints      bool          `long:"nocheckpoints" description:"Disable built-in checkpoints.  Don't do this unless you know what you're doing."`
	DbType                  string        `long:"dbtype" description:"Database backend to use for the Block Chain"`
	Profile                 string        `long:"profile" description:"Enable HTTP profiling on given port -- NOTE port must be between 1024 and 65536"`
	CPUProfile              string        `long:"cpuprofile" description:"Write CPU profile to the specified file"`
	DebugLevel              string        `short:"d" long:"debuglevel" description:"Logging level for all subsystems {trace, debug, info, warn, error, critical} -- You may also specify <subsystem>=<level>,<subsystem2>=<level>,... to set the log level for individual subsystems -- Use show to list available subsystems"`
	Upnp                    bool          `long:"upnp" description:"Use UPnP to map our listening port outside of NAT"`
	ExcessiveBlockSize      uint32        `long:"excessiveblocksize" description:"The maximum size block (in bytes) this node will accept. Cannot be less than 32000000."`
	MinRelayTxFee           float64       `long:"minrelaytxfee" description:"The minimum transaction fee in BCH/kB to be considered a non-zero fee."`
	FreeTxRelayLimit        float64       `long:"limitfreerelay" description:"Limit relay of transactions with no transaction fee to the given amount in thousands of bytes per minute"`
	NoRelayPriority         bool          `long:"norelaypriority" description:"Do not require free or low-fee transactions to have high priority for relaying"`
	TrickleInterval         time.Duration `long:"trickleinterval" description:"Minimum time between attempts to send new inventory to a connected peer"`
	MaxOrphanTxs            int           `long:"maxorphantx" description:"Max number of orphan transactions to keep in memory"`
	Generate                bool          `long:"generate" description:"Generate (mine) bitcoins using the CPU"`
	MiningAddrs             []string      `long:"miningaddr" description:"Add the specified payment address to the list of addresses to use for generated blocks -- At least one address is required if the generate option is set"`
	BlockMinSize            uint32        `long:"blockminsize" description:"Mininum block size in bytes to be used when creating a block"`
	BlockMaxSize            uint32        `long:"blockmaxsize" description:"Maximum block size in bytes to be used when creating a block"`
	BlockPrioritySize       uint32        `long:"blockprioritysize" description:"Size in bytes for high-priority/low-fee transactions when creating a block"`
	CoinbaseFlags           string        `long:"cbflags" description:"Comment to append to the coinbase input when generating a block template." default:"/bchd/"`
	UserAgentComments       []string      `long:"uacomment" description:"Comment to add to the user agent -- See BIP 14 for more information."`
	NoPeerBloomFilters      bool          `long:"nopeerbloomfilters" description:"Disable bloom filtering support"`
	NoCFilters              bool          `long:"nocfilters" description:"Disable committed filtering (CF) support"`
	DropCfIndex             bool          `long:"dropcfindex" description:"Deletes the index used for committed filtering (CF) support from the database on start up and then exits."`
	SigCacheMaxSize         uint          `long:"sigcachemaxsize" description:"The maximum number of entries in the signature verification cache"`
	UtxoCacheMaxSizeMiB     uint          `long:"utxocachemaxsize" description:"The maximum size in MiB of the UTXO cache"`
	BlocksOnly              bool          `long:"blocksonly" description:"Do not accept transactions from remote peers."`
	TxIndex                 bool          `long:"txindex" description:"Maintain a full hash-based transaction index which makes all transactions available via the getrawtransaction RPC"`
	DropTxIndex             bool          `long:"droptxindex" description:"Deletes the hash-based transaction index from the database on start up and then exits."`
	AddrIndex               bool          `long:"addrindex" description:"Maintain a full address-based transaction index which makes the searchrawtransactions RPC available"`
	DropAddrIndex           bool          `long:"dropaddrindex" description:"Deletes the address-based transaction index from the database on start up and then exits."`
	SlpIndex                bool          `long:"slpindex" description:"Maintain an index which makes slp transaction validity and token metadata available via various gRPC methods"`
	SlpCacheMaxSize         uint          `long:"slpcachemaxsize" description:"The maximum number of entries in the slp indexer cache"`
	DropSlpIndex            bool          `long:"dropslpindex" description:"Deletes the slp index from the database on start up and then exits."`
<<<<<<< HEAD
	SlpGraphSearch          bool          `long:"slpgraphsearch" description:"Enables gRPC calls related to slp graph search."`
=======
>>>>>>> 71569b69
	RelayNonStd             bool          `long:"relaynonstd" description:"Relay non-standard transactions regardless of the default settings for the active network."`
	RejectNonStd            bool          `long:"rejectnonstd" description:"Reject non-standard transactions regardless of the default settings for the active network."`
	Prune                   bool          `long:"prune" description:"Delete historical blocks from the chain. A buffer of blocks will be retained in case of a reorg."`
	PruneDepth              uint32        `long:"prunedepth" description:"The number of blocks to retain when running in pruned mode. Cannot be less than 288."`
	TargetOutboundPeers     uint32        `long:"targetoutboundpeers" description:"Number of outbound connections to maintain"`
	ReIndexChainState       bool          `long:"reindexchainstate" description:"Rebuild the UTXO database from currently indexed blocks on disk."`
	FastSync                bool          `long:"fastsync" description:"Sync full blocks from the last checkpoint to the tip rather than from genesis."`
	GrpcListeners           []string      `long:"grpclisten" description:"Add an interface/port to listen for experimental gRPC connections (default port: 8335, testnet: 18335)"`
	GrpcAuthToken           string        `long:"grpcauthtoken" description:"An authentication token for the gRPC API to authenticate clients"`
	DBCacheSize             uint64        `long:"dbcachesize" description:"The maximum size in MiB of the database cache"`
	DBFlushInterval         uint32        `long:"dbflushinterval" description:"The number of seconds between database flushes"`
	lookup                  func(string) ([]net.IP, error)
	oniondial               func(string, string, time.Duration) (net.Conn, error)
	dial                    func(string, string, time.Duration) (net.Conn, error)
	addCheckpoints          []chaincfg.Checkpoint
	miningAddrs             []bchutil.Address
	minRelayTxFee           bchutil.Amount
	whitelists              []*net.IPNet
}

// serviceOptions defines the configuration options for the daemon as a service on
// Windows.
type serviceOptions struct {
	ServiceCommand string `short:"s" long:"service" description:"Service command {install, remove, start, stop}"`
}

// cleanAndExpandPath expands environment variables and leading ~ in the
// passed path, cleans the result, and returns it.
func cleanAndExpandPath(path string) string {
	// Expand initial ~ to OS specific home directory.
	if strings.HasPrefix(path, "~") {
		homeDir := filepath.Dir(defaultHomeDir)
		path = strings.Replace(path, "~", homeDir, 1)
	}

	// NOTE: The os.ExpandEnv doesn't work with Windows-style %VARIABLE%,
	// but they variables can still be expanded via POSIX-style $VARIABLE.
	return filepath.Clean(os.ExpandEnv(path))
}

// validLogLevel returns whether or not logLevel is a valid debug log level.
func validLogLevel(logLevel string) bool {
	switch logLevel {
	case "trace":
		fallthrough
	case "debug":
		fallthrough
	case "info":
		fallthrough
	case "warn":
		fallthrough
	case "error":
		fallthrough
	case "critical":
		return true
	}
	return false
}

// supportedSubsystems returns a sorted slice of the supported subsystems for
// logging purposes.
func supportedSubsystems() []string {
	// Convert the subsystemLoggers map keys to a slice.
	subsystems := make([]string, 0, len(subsystemLoggers))
	for subsysID := range subsystemLoggers {
		subsystems = append(subsystems, subsysID)
	}

	// Sort the subsystems for stable display.
	sort.Strings(subsystems)
	return subsystems
}

// parseAndSetDebugLevels attempts to parse the specified debug level and set
// the levels accordingly.  An appropriate error is returned if anything is
// invalid.
func parseAndSetDebugLevels(debugLevel string) error {
	// When the specified string doesn't have any delimters, treat it as
	// the log level for all subsystems.
	if !strings.Contains(debugLevel, ",") && !strings.Contains(debugLevel, "=") {
		// Validate debug log level.
		if !validLogLevel(debugLevel) {
			str := "The specified debug level [%v] is invalid"
			return fmt.Errorf(str, debugLevel)
		}

		// Change the logging level for all subsystems.
		setLogLevels(debugLevel)

		return nil
	}

	// Split the specified string into subsystem/level pairs while detecting
	// issues and update the log levels accordingly.
	for _, logLevelPair := range strings.Split(debugLevel, ",") {
		if !strings.Contains(logLevelPair, "=") {
			str := "The specified debug level contains an invalid " +
				"subsystem/level pair [%v]"
			return fmt.Errorf(str, logLevelPair)
		}

		// Extract the specified subsystem and log level.
		fields := strings.Split(logLevelPair, "=")
		subsysID, logLevel := fields[0], fields[1]

		// Validate subsystem.
		if _, exists := subsystemLoggers[subsysID]; !exists {
			str := "The specified subsystem [%v] is invalid -- " +
				"supported subsytems %v"
			return fmt.Errorf(str, subsysID, supportedSubsystems())
		}

		// Validate log level.
		if !validLogLevel(logLevel) {
			str := "The specified debug level [%v] is invalid"
			return fmt.Errorf(str, logLevel)
		}

		setLogLevel(subsysID, logLevel)
	}

	return nil
}

// validDbType returns whether or not dbType is a supported database type.
func validDbType(dbType string) bool {
	for _, knownType := range knownDbTypes {
		if dbType == knownType {
			return true
		}
	}

	return false
}

// removeDuplicateAddresses returns a new slice with all duplicate entries in
// addrs removed.
func removeDuplicateAddresses(addrs []string) []string {
	result := make([]string, 0, len(addrs))
	seen := map[string]struct{}{}
	for _, val := range addrs {
		if _, ok := seen[val]; !ok {
			result = append(result, val)
			seen[val] = struct{}{}
		}
	}
	return result
}

// normalizeAddress returns addr with the passed default port appended if
// there is not already a port specified.
func normalizeAddress(addr, defaultPort string) string {
	_, _, err := net.SplitHostPort(addr)
	if err != nil {
		return net.JoinHostPort(addr, defaultPort)
	}
	return addr
}

// normalizeAddresses returns a new slice with all the passed peer addresses
// normalized with the given default port, and all duplicates removed.
func normalizeAddresses(addrs []string, defaultPort string) []string {
	for i, addr := range addrs {
		addrs[i] = normalizeAddress(addr, defaultPort)
	}

	return removeDuplicateAddresses(addrs)
}

// newCheckpointFromStr parses checkpoints in the '<height>:<hash>' format.
func newCheckpointFromStr(checkpoint string) (chaincfg.Checkpoint, error) {
	parts := strings.Split(checkpoint, ":")
	if len(parts) != 2 {
		return chaincfg.Checkpoint{}, fmt.Errorf("unable to parse "+
			"checkpoint %q -- use the syntax <height>:<hash>",
			checkpoint)
	}

	height, err := strconv.ParseInt(parts[0], 10, 32)
	if err != nil {
		return chaincfg.Checkpoint{}, fmt.Errorf("unable to parse "+
			"checkpoint %q due to malformed height", checkpoint)
	}

	if len(parts[1]) == 0 {
		return chaincfg.Checkpoint{}, fmt.Errorf("unable to parse "+
			"checkpoint %q due to missing hash", checkpoint)
	}
	hash, err := chainhash.NewHashFromStr(parts[1])
	if err != nil {
		return chaincfg.Checkpoint{}, fmt.Errorf("unable to parse "+
			"checkpoint %q due to malformed hash", checkpoint)
	}

	return chaincfg.Checkpoint{
		Height: int32(height),
		Hash:   hash,
	}, nil
}

// parseCheckpoints checks the checkpoint strings for valid syntax
// ('<height>:<hash>') and parses them to chaincfg.Checkpoint instances.
func parseCheckpoints(checkpointStrings []string) ([]chaincfg.Checkpoint, error) {
	if len(checkpointStrings) == 0 {
		return nil, nil
	}
	checkpoints := make([]chaincfg.Checkpoint, len(checkpointStrings))
	for i, cpString := range checkpointStrings {
		checkpoint, err := newCheckpointFromStr(cpString)
		if err != nil {
			return nil, err
		}
		checkpoints[i] = checkpoint
	}
	return checkpoints, nil
}

// filesExists reports whether the named file or directory exists.
func fileExists(name string) bool {
	if _, err := os.Stat(name); err != nil {
		if os.IsNotExist(err) {
			return false
		}
	}
	return true
}

// newConfigParser returns a new command line flags parser.
func newConfigParser(cfg *config, so *serviceOptions, options flags.Options) *flags.Parser {
	parser := flags.NewParser(cfg, options)
	if runtime.GOOS == "windows" {
		parser.AddGroup("Service Options", "Service Options", so)
	}
	return parser
}

// loadConfig initializes and parses the config using a config file and command
// line options.
//
// The configuration proceeds as follows:
// 	1) Start with a default config with sane settings
// 	2) Pre-parse the command line to check for an alternative config file
// 	3) Load configuration file overwriting defaults with any specified options
// 	4) Parse CLI options and overwrite/add any specified options
//
// The above results in bchd functioning properly without any config settings
// while still allowing the user to override settings with config files and
// command line options.  Command line options always take precedence.
func loadConfig() (*config, []string, error) {
	// Default config.
	cfg := config{
		ConfigFile:              defaultConfigFile,
		DebugLevel:              defaultLogLevel,
		MaxPeers:                defaultMaxPeers,
		MaxPeersPerIP:           defaultMaxPeersPerIP,
		MinSyncPeerNetworkSpeed: defaultMinSyncPeerNetworkSpeed,
		BanDuration:             defaultBanDuration,
		BanThreshold:            defaultBanThreshold,
		RPCMaxClients:           defaultMaxRPCClients,
		RPCMaxWebsockets:        defaultMaxRPCWebsockets,
		RPCMaxConcurrentReqs:    defaultMaxRPCConcurrentReqs,
		DataDir:                 defaultDataDir,
		LogDir:                  defaultLogDir,
		DbType:                  defaultDbType,
		RPCKey:                  defaultRPCKeyFile,
		RPCCert:                 defaultRPCCertFile,
		ExcessiveBlockSize:      defaultExcessiveBlockSize,
		MinRelayTxFee:           mempool.DefaultMinRelayTxFee.ToBCH(),
		FreeTxRelayLimit:        defaultFreeTxRelayLimit,
		TrickleInterval:         defaultTrickleInterval,
		BlockMinSize:            defaultBlockMinSize,
		BlockMaxSize:            defaultBlockMaxSize,
		CoinbaseFlags:           mining.CoinbaseFlags,
		BlockPrioritySize:       mempool.DefaultBlockPrioritySize,
		MaxOrphanTxs:            defaultMaxOrphanTransactions,
		SigCacheMaxSize:         defaultSigCacheMaxSize,
		UtxoCacheMaxSizeMiB:     defaultUtxoCacheMaxSizeMiB,
		Generate:                defaultGenerate,
		TxIndex:                 defaultTxIndex,
		RPCAuthTimeout:          defaultRPCAuthTimeout,
		AddrIndex:               defaultAddrIndex,
		SlpIndex:                defaultSlpIndex,
		SlpCacheMaxSize:         defaultSlpCacheMaxSize,
<<<<<<< HEAD
		SlpGraphSearch:          defaultSlpGraphSearch,
=======
>>>>>>> 71569b69
		PruneDepth:              defaultPruneDepth,
		TargetOutboundPeers:     defaultTargetOutboundPeers,
		DBCacheSize:             defaultDBCacheSize,
		DBFlushInterval:         defaultDBFlushSecs,
	}

	// Service options which are only added on Windows.
	serviceOpts := serviceOptions{}

	// Pre-parse the command line options to see if an alternative config
	// file or the version flag was specified.  Any errors aside from the
	// help message error can be ignored here since they will be caught by
	// the final parse below.
	preCfg := cfg
	preParser := newConfigParser(&preCfg, &serviceOpts, flags.HelpFlag)
	_, err := preParser.Parse()
	if err != nil {
		if e, ok := err.(*flags.Error); ok && e.Type == flags.ErrHelp {
			fmt.Fprintln(os.Stderr, err)
			return nil, nil, err
		}
	}

	// Show the version and exit if the version flag was specified.
	appName := filepath.Base(os.Args[0])
	appName = strings.TrimSuffix(appName, filepath.Ext(appName))
	usageMessage := fmt.Sprintf("Use %s -h to show usage", appName)
	if preCfg.ShowVersion {
		fmt.Println(appName, "version", version.String())
		os.Exit(0)
	}

	// Perform service command and exit if specified.  Invalid service
	// commands show an appropriate error.  Only runs on Windows since
	// the runServiceCommand function will be nil when not on Windows.
	if serviceOpts.ServiceCommand != "" && runServiceCommand != nil {
		err := runServiceCommand(serviceOpts.ServiceCommand)
		if err != nil {
			fmt.Fprintln(os.Stderr, err)
		}
		os.Exit(0)
	}

	// Load additional config from file.
	var configFileError error
	parser := newConfigParser(&cfg, &serviceOpts, flags.Default)
	if !(preCfg.RegressionTest || preCfg.SimNet) || preCfg.ConfigFile !=
		defaultConfigFile {

		if _, err := os.Stat(preCfg.ConfigFile); os.IsNotExist(err) {
			err := createDefaultConfigFile(preCfg.ConfigFile)
			if err != nil {
				fmt.Fprintf(os.Stderr, "Error creating a "+
					"default config file: %v\n", err)
			}
		}

		err := flags.NewIniParser(parser).ParseFile(preCfg.ConfigFile)
		if err != nil {
			if _, ok := err.(*os.PathError); !ok {
				fmt.Fprintf(os.Stderr, "Error parsing config "+
					"file: %v\n", err)
				fmt.Fprintln(os.Stderr, usageMessage)
				return nil, nil, err
			}
			configFileError = err
		}
	}

	// Don't add peers from the config file when in regression test mode.
	if preCfg.RegressionTest && len(cfg.AddPeers) > 0 {
		cfg.AddPeers = nil
	}

	// Parse command line options again to ensure they take precedence.
	remainingArgs, err := parser.Parse()
	if err != nil {
		if e, ok := err.(*flags.Error); !ok || e.Type != flags.ErrHelp {
			fmt.Fprintln(os.Stderr, usageMessage)
		}
		return nil, nil, err
	}

	// Create the home directory if it doesn't already exist.
	funcName := "loadConfig"
	err = os.MkdirAll(defaultHomeDir, 0700)
	if err != nil {
		// Show a nicer error message if it's because a symlink is
		// linked to a directory that does not exist (probably because
		// it's not mounted).
		if e, ok := err.(*os.PathError); ok && os.IsExist(err) {
			if link, lerr := os.Readlink(e.Path); lerr == nil {
				str := "is symlink %s -> %s mounted?"
				err = fmt.Errorf(str, e.Path, link)
			}
		}

		str := "%s: Failed to create home directory: %v"
		err := fmt.Errorf(str, funcName, err)
		fmt.Fprintln(os.Stderr, err)
		return nil, nil, err
	}

	// Multiple networks can't be selected simultaneously.
	numNets := 0
	// Count number of network flags passed; assign active network params
	// while we're at it
	if cfg.TestNet3 {
		numNets++
		activeNetParams = &testNet3Params
	}
	if cfg.RegressionTest {
		numNets++
		activeNetParams = &regressionNetParams
	}
	if cfg.SimNet {
		numNets++
		// Also disable dns seeding on the simulation test network.
		activeNetParams = &simNetParams
		cfg.DisableDNSSeed = true
	}
	if numNets > 1 {
		str := "%s: The testnet, regtest, segnet, and simnet params " +
			"can't be used together -- choose one of the four"
		err := fmt.Errorf(str, funcName)
		fmt.Fprintln(os.Stderr, err)
		fmt.Fprintln(os.Stderr, usageMessage)
		return nil, nil, err
	}

	// Re-indexing and pruning don't mix.
	if cfg.ReIndexChainState && cfg.Prune {
		str := "%s: reindexchainstate can not be used with a pruned blockchain."
		err := fmt.Errorf(str, funcName)
		fmt.Fprintln(os.Stderr, err)
		fmt.Fprintln(os.Stderr, usageMessage)
		return nil, nil, err
	}

	// Re-indexing and fast sync don't mix either.
	if cfg.ReIndexChainState && cfg.FastSync {
		str := "%s: reindexchainstate can not be used with fast sync mode."
		err := fmt.Errorf(str, funcName)
		fmt.Fprintln(os.Stderr, err)
		fmt.Fprintln(os.Stderr, usageMessage)
		return nil, nil, err
	}

	// Indexing doesn't work with a pruned blockchain.
	if (cfg.TxIndex || cfg.AddrIndex) && cfg.Prune {
		str := "%s: txindex and addrindex can not be used with a pruned blockchain."
		err := fmt.Errorf(str, funcName)
		fmt.Fprintln(os.Stderr, err)
		fmt.Fprintln(os.Stderr, usageMessage)
		return nil, nil, err
	}

	// Indexing also doesn't work with fast sync as the indexes will not go
	// back to genesis.
	if (cfg.TxIndex || cfg.AddrIndex) && cfg.FastSync {
		str := "%s: txindex and addrindex can not be used with fast sync mode."
		err := fmt.Errorf(str, funcName)
		fmt.Fprintln(os.Stderr, err)
		fmt.Fprintln(os.Stderr, usageMessage)
		return nil, nil, err
	}

	// Checkpoints must not be disabled in fast sync mode
	if cfg.FastSync && cfg.DisableCheckpoints {
		str := "%s: disablecheckpoints can not be used with fast sync mode."
		err := fmt.Errorf(str, funcName)
		fmt.Fprintln(os.Stderr, err)
		fmt.Fprintln(os.Stderr, usageMessage)
		return nil, nil, err
	}

	// SlpGraphSearch doesn't work without txindex and slpindex
	if cfg.SlpGraphSearch && (!cfg.TxIndex || !cfg.SlpIndex) {
		str := "%s: slpgraphsearch can not be used without both txindex and slpindex."
		err := fmt.Errorf(str, funcName)
		fmt.Fprintln(os.Stderr, err)
		fmt.Fprintln(os.Stderr, usageMessage)
		return nil, nil, err
	}

	// Set the default policy for relaying non-standard transactions
	// according to the default of the active network. The set
	// configuration value takes precedence over the default value for the
	// selected network.
	relayNonStd := activeNetParams.RelayNonStdTxs
	switch {
	case cfg.RelayNonStd && cfg.RejectNonStd:
		str := "%s: rejectnonstd and relaynonstd cannot be used " +
			"together -- choose only one"
		err := fmt.Errorf(str, funcName)
		fmt.Fprintln(os.Stderr, err)
		fmt.Fprintln(os.Stderr, usageMessage)
		return nil, nil, err
	case cfg.RejectNonStd:
		relayNonStd = false
	case cfg.RelayNonStd:
		relayNonStd = true
	}
	cfg.RelayNonStd = relayNonStd

	// Append the network type to the data directory so it is "namespaced"
	// per network.  In addition to the block database, there are other
	// pieces of data that are saved to disk such as address manager state.
	// All data is specific to a network, so namespacing the data directory
	// means each individual piece of serialized data does not have to
	// worry about changing names per network and such.
	cfg.DataDir = cleanAndExpandPath(cfg.DataDir)
	cfg.DataDir = filepath.Join(cfg.DataDir, netName(activeNetParams))

	// Append the network type to the log directory so it is "namespaced"
	// per network in the same fashion as the data directory.
	cfg.LogDir = cleanAndExpandPath(cfg.LogDir)
	cfg.LogDir = filepath.Join(cfg.LogDir, netName(activeNetParams))

	// Special show command to list supported subsystems and exit.
	if cfg.DebugLevel == "show" {
		fmt.Println("Supported subsystems", supportedSubsystems())
		os.Exit(0)
	}

	// Initialize log rotation.  After log rotation has been initialized, the
	// logger variables may be used.
	initLogRotator(filepath.Join(cfg.LogDir, defaultLogFilename))

	// Parse, validate, and set debug log level(s).
	if err := parseAndSetDebugLevels(cfg.DebugLevel); err != nil {
		err := fmt.Errorf("%s: %v", funcName, err.Error())
		fmt.Fprintln(os.Stderr, err)
		fmt.Fprintln(os.Stderr, usageMessage)
		return nil, nil, err
	}

	// Validate database type.
	if !validDbType(cfg.DbType) {
		str := "%s: The specified database type [%v] is invalid -- " +
			"supported types %v"
		err := fmt.Errorf(str, funcName, cfg.DbType, knownDbTypes)
		fmt.Fprintln(os.Stderr, err)
		fmt.Fprintln(os.Stderr, usageMessage)
		return nil, nil, err
	}

	// Validate profile port number
	if cfg.Profile != "" {
		profilePort, err := strconv.Atoi(cfg.Profile)
		if err != nil || profilePort < 1024 || profilePort > 65535 {
			str := "%s: The profile port must be between 1024 and 65535"
			err := fmt.Errorf(str, funcName)
			fmt.Fprintln(os.Stderr, err)
			fmt.Fprintln(os.Stderr, usageMessage)
			return nil, nil, err
		}
	}

	// Don't allow ban durations that are too short.
	if cfg.BanDuration < time.Second {
		str := "%s: The banduration option may not be less than 1s -- parsed [%v]"
		err := fmt.Errorf(str, funcName, cfg.BanDuration)
		fmt.Fprintln(os.Stderr, err)
		fmt.Fprintln(os.Stderr, usageMessage)
		return nil, nil, err
	}

	if cfg.Prune && cfg.PruneDepth < minPruneDepth {
		str := "%s: The pruneheight option may not be less than %d -- parsed [%d]"
		err := fmt.Errorf(str, minPruneDepth, funcName, cfg.PruneDepth)
		fmt.Fprintln(os.Stderr, err)
		fmt.Fprintln(os.Stderr, usageMessage)
		return nil, nil, err
	}

	// Validate any given whitelisted IP addresses and networks.
	if len(cfg.Whitelists) > 0 {
		var ip net.IP
		cfg.whitelists = make([]*net.IPNet, 0, len(cfg.Whitelists))

		for _, addr := range cfg.Whitelists {
			_, ipnet, err := net.ParseCIDR(addr)
			if err != nil {
				ip = net.ParseIP(addr)
				if ip == nil {
					str := "%s: The whitelist value of '%s' is invalid"
					err = fmt.Errorf(str, funcName, addr)
					fmt.Fprintln(os.Stderr, err)
					fmt.Fprintln(os.Stderr, usageMessage)
					return nil, nil, err
				}
				var bits int
				if ip.To4() == nil {
					// IPv6
					bits = 128
				} else {
					bits = 32
				}
				ipnet = &net.IPNet{
					IP:   ip,
					Mask: net.CIDRMask(bits, bits),
				}
			}
			cfg.whitelists = append(cfg.whitelists, ipnet)
		}
	}

	// --addPeer and --connect do not mix.
	if len(cfg.AddPeers) > 0 && len(cfg.ConnectPeers) > 0 {
		str := "%s: the --addpeer and --connect options can not be " +
			"mixed"
		err := fmt.Errorf(str, funcName)
		fmt.Fprintln(os.Stderr, err)
		fmt.Fprintln(os.Stderr, usageMessage)
		return nil, nil, err
	}

	// --proxy or --connect without --listen disables listening.
	if (cfg.Proxy != "" || len(cfg.ConnectPeers) > 0) &&
		len(cfg.Listeners) == 0 {
		cfg.DisableListen = true
	}

	// Connect means no DNS seeding.
	if len(cfg.ConnectPeers) > 0 {
		cfg.DisableDNSSeed = true
	}

	// Add the default listener if none were specified. The default
	// listener is all addresses on the listen port for the network
	// we are to connect to.
	if len(cfg.Listeners) == 0 {
		cfg.Listeners = []string{
			net.JoinHostPort("", activeNetParams.DefaultPort),
		}
	}

	// Check to make sure limited and admin users don't have the same username
	if cfg.RPCUser == cfg.RPCLimitUser && cfg.RPCUser != "" {
		str := "%s: --rpcuser and --rpclimituser must not specify the " +
			"same username"
		err := fmt.Errorf(str, funcName)
		fmt.Fprintln(os.Stderr, err)
		fmt.Fprintln(os.Stderr, usageMessage)
		return nil, nil, err
	}

	// Check to make sure limited and admin users don't have the same password
	if cfg.RPCPass == cfg.RPCLimitPass && cfg.RPCPass != "" {
		str := "%s: --rpcpass and --rpclimitpass must not specify the " +
			"same password"
		err := fmt.Errorf(str, funcName)
		fmt.Fprintln(os.Stderr, err)
		fmt.Fprintln(os.Stderr, usageMessage)
		return nil, nil, err
	}

	// The RPC server is disabled if no username or password is provided.
	if (cfg.RPCUser == "" || cfg.RPCPass == "") &&
		(cfg.RPCLimitUser == "" || cfg.RPCLimitPass == "") {
		cfg.DisableRPC = true
	}

	if cfg.DisableRPC {
		bchdLog.Infof("RPC service is disabled")
	}

	// Default RPC to listen on localhost only.
	if !cfg.DisableRPC && len(cfg.RPCListeners) == 0 {
		addrs, err := net.LookupHost("localhost")
		if err != nil {
			return nil, nil, err
		}
		cfg.RPCListeners = make([]string, 0, len(addrs))
		for _, addr := range addrs {
			addr = net.JoinHostPort(addr, activeNetParams.rpcPort)
			cfg.RPCListeners = append(cfg.RPCListeners, addr)
		}
	}

	if cfg.RPCMaxConcurrentReqs < 0 {
		str := "%s: The rpcmaxwebsocketconcurrentrequests option may " +
			"not be less than 0 -- parsed [%d]"
		err := fmt.Errorf(str, funcName, cfg.RPCMaxConcurrentReqs)
		fmt.Fprintln(os.Stderr, err)
		fmt.Fprintln(os.Stderr, usageMessage)
		return nil, nil, err
	}

	// Validate the the minrelaytxfee.
	cfg.minRelayTxFee, err = bchutil.NewAmount(cfg.MinRelayTxFee)
	if err != nil {
		str := "%s: invalid minrelaytxfee: %v"
		err := fmt.Errorf(str, funcName, err)
		fmt.Fprintln(os.Stderr, err)
		fmt.Fprintln(os.Stderr, usageMessage)
		return nil, nil, err
	}

	// Limit the max orphan count to a sane vlue.
	if cfg.MaxOrphanTxs < 0 {
		str := "%s: The maxorphantx option may not be less than 0 " +
			"-- parsed [%d]"
		err := fmt.Errorf(str, funcName, cfg.MaxOrphanTxs)
		fmt.Fprintln(os.Stderr, err)
		fmt.Fprintln(os.Stderr, usageMessage)
		return nil, nil, err
	}

	// Excessive blocksize cannot be set less than the default but it can be higher.
	cfg.ExcessiveBlockSize = maxUint32(cfg.ExcessiveBlockSize, defaultExcessiveBlockSize)

	// Limit the max block size to a sane value.
	blockMaxSizeMax := cfg.ExcessiveBlockSize - 1000
	if cfg.BlockMaxSize < blockMaxSizeMin || cfg.BlockMaxSize >
		blockMaxSizeMax {

		str := "%s: The blockmaxsize option must be in between %d " +
			"and %d -- parsed [%d]"
		err := fmt.Errorf(str, funcName, blockMaxSizeMin,
			blockMaxSizeMax, cfg.BlockMaxSize)
		fmt.Fprintln(os.Stderr, err)
		fmt.Fprintln(os.Stderr, usageMessage)
		return nil, nil, err
	}
	// Limit the block priority and minimum block sizes to max block size.
	cfg.BlockPrioritySize = minUint32(cfg.BlockPrioritySize, cfg.BlockMaxSize)
	cfg.BlockMinSize = minUint32(cfg.BlockMinSize, cfg.BlockMaxSize)

	// Prepend ExcessiveBlockSize signaling to the UserAgentComments
	cfg.UserAgentComments = append([]string{fmt.Sprintf("EB%.1f", float64(cfg.ExcessiveBlockSize)/1000000)}, cfg.UserAgentComments...)

	// Look for illegal characters in the user agent comments.
	for _, uaComment := range cfg.UserAgentComments {
		if strings.ContainsAny(uaComment, "/:()") {
			err := fmt.Errorf("%s: The following characters must not "+
				"appear in user agent comments: '/', ':', '(', ')'",
				funcName)
			fmt.Fprintln(os.Stderr, err)
			fmt.Fprintln(os.Stderr, usageMessage)
			return nil, nil, err
		}
	}

	// --txindex and --droptxindex do not mix.
	if cfg.TxIndex && cfg.DropTxIndex {
		err := fmt.Errorf("%s: the --txindex and --droptxindex "+
			"options may  not be activated at the same time",
			funcName)
		fmt.Fprintln(os.Stderr, err)
		fmt.Fprintln(os.Stderr, usageMessage)
		return nil, nil, err
	}

	// --addrindex and --dropaddrindex do not mix.
	if cfg.AddrIndex && cfg.DropAddrIndex {
		err := fmt.Errorf("%s: the --addrindex and --dropaddrindex "+
			"options may not be activated at the same time",
			funcName)
		fmt.Fprintln(os.Stderr, err)
		fmt.Fprintln(os.Stderr, usageMessage)
		return nil, nil, err
	}

	// --addrindex and --droptxindex do not mix.
	if cfg.AddrIndex && cfg.DropTxIndex {
		err := fmt.Errorf("%s: the --addrindex and --droptxindex "+
			"options may not be activated at the same time "+
			"because the address index relies on the transaction "+
			"index",
			funcName)
		fmt.Fprintln(os.Stderr, err)
		fmt.Fprintln(os.Stderr, usageMessage)
		return nil, nil, err
	}

	// --slpindex and --dropslpindex do not mix.
	if cfg.SlpIndex && cfg.DropSlpIndex {
		err := fmt.Errorf("%s: the --slpindex and --dropslpindex "+
			"options may not be activated at the same time",
			funcName)
		fmt.Fprintln(os.Stderr, err)
		fmt.Fprintln(os.Stderr, usageMessage)
		return nil, nil, err
	}

	// Check mining addresses are valid and saved parsed versions.
	cfg.miningAddrs = make([]bchutil.Address, 0, len(cfg.MiningAddrs))
	for _, strAddr := range cfg.MiningAddrs {
		addr, err := bchutil.DecodeAddress(strAddr, activeNetParams.Params)
		if err != nil {
			str := "%s: mining address '%s' failed to decode: %v"
			err := fmt.Errorf(str, funcName, strAddr, err)
			fmt.Fprintln(os.Stderr, err)
			fmt.Fprintln(os.Stderr, usageMessage)
			return nil, nil, err
		}
		if !addr.IsForNet(activeNetParams.Params) {
			str := "%s: mining address '%s' is on the wrong network"
			err := fmt.Errorf(str, funcName, strAddr)
			fmt.Fprintln(os.Stderr, err)
			fmt.Fprintln(os.Stderr, usageMessage)
			return nil, nil, err
		}
		cfg.miningAddrs = append(cfg.miningAddrs, addr)
	}

	// Ensure there is at least one mining address when the generate flag is
	// set.
	if cfg.Generate && len(cfg.MiningAddrs) == 0 {
		str := "%s: the generate flag is set, but there are no mining " +
			"addresses specified "
		err := fmt.Errorf(str, funcName)
		fmt.Fprintln(os.Stderr, err)
		fmt.Fprintln(os.Stderr, usageMessage)
		return nil, nil, err
	}

	// Add default port to all listener addresses if needed and remove
	// duplicate addresses.
	cfg.Listeners = normalizeAddresses(cfg.Listeners,
		activeNetParams.DefaultPort)

	// Add default port to all rpc listener addresses if needed and remove
	// duplicate addresses.
	cfg.RPCListeners = normalizeAddresses(cfg.RPCListeners,
		activeNetParams.rpcPort)

	// Add default port to all gRPC listener addresses if needed and remove
	// duplicate addresses.
	cfg.GrpcListeners = normalizeAddresses(cfg.GrpcListeners,
		activeNetParams.gRRPPort)

	// Only allow TLS to be disabled if the RPC or gRPC is bound to localhost
	// addresses.
	if !cfg.DisableRPC && cfg.DisableTLS {
		allowedTLSListeners := map[string]struct{}{
			"localhost": {},
			"127.0.0.1": {},
			"::1":       {},
		}
		for _, addr := range cfg.RPCListeners {
			host, _, err := net.SplitHostPort(addr)
			if err != nil {
				str := "%s: RPC listen interface '%s' is " +
					"invalid: %v"
				err := fmt.Errorf(str, funcName, addr, err)
				fmt.Fprintln(os.Stderr, err)
				fmt.Fprintln(os.Stderr, usageMessage)
				return nil, nil, err
			}
			if _, ok := allowedTLSListeners[host]; !ok {
				str := "%s: the --notls option is not recommended " +
					"when binding RPC to non localhost " +
					"addresses: %s"
				bchdLog.Warnf(str, funcName, addr)
			}
		}
		for _, addr := range cfg.GrpcListeners {
			host, _, err := net.SplitHostPort(addr)
			if err != nil {
				str := "%s: gRPC listen interface '%s' is " +
					"invalid: %v"
				err := fmt.Errorf(str, funcName, addr, err)
				fmt.Fprintln(os.Stderr, err)
				fmt.Fprintln(os.Stderr, usageMessage)
				return nil, nil, err
			}
			if _, ok := allowedTLSListeners[host]; !ok {
				str := "%s: the --notls option is not recommended " +
					"when binding gRPC to non localhost " +
					"addresses: %s"
				bchdLog.Warnf(str, funcName, addr)
			}
		}
	}

	// Add default port to all added peer addresses if needed and remove
	// duplicate addresses.
	cfg.AddPeers = normalizeAddresses(cfg.AddPeers,
		activeNetParams.DefaultPort)
	cfg.ConnectPeers = normalizeAddresses(cfg.ConnectPeers,
		activeNetParams.DefaultPort)

	// --noonion and --onion do not mix.
	if cfg.NoOnion && cfg.OnionProxy != "" {
		err := fmt.Errorf("%s: the --noonion and --onion options may "+
			"not be activated at the same time", funcName)
		fmt.Fprintln(os.Stderr, err)
		fmt.Fprintln(os.Stderr, usageMessage)
		return nil, nil, err
	}

	// Check the checkpoints for syntax errors.
	cfg.addCheckpoints, err = parseCheckpoints(cfg.AddCheckpoints)
	if err != nil {
		str := "%s: Error parsing checkpoints: %v"
		err := fmt.Errorf(str, funcName, err)
		fmt.Fprintln(os.Stderr, err)
		fmt.Fprintln(os.Stderr, usageMessage)
		return nil, nil, err
	}

	// Tor stream isolation requires either proxy or onion proxy to be set.
	if cfg.TorIsolation && cfg.Proxy == "" && cfg.OnionProxy == "" {
		str := "%s: Tor stream isolation requires either proxy or " +
			"onionproxy to be set"
		err := fmt.Errorf(str, funcName)
		fmt.Fprintln(os.Stderr, err)
		fmt.Fprintln(os.Stderr, usageMessage)
		return nil, nil, err
	}

	// Setup dial and DNS resolution (lookup) functions depending on the
	// specified options.  The default is to use the standard
	// net.DialTimeout function as well as the system DNS resolver.  When a
	// proxy is specified, the dial function is set to the proxy specific
	// dial function and the lookup is set to use tor (unless --noonion is
	// specified in which case the system DNS resolver is used).
	cfg.dial = net.DialTimeout
	cfg.lookup = net.LookupIP
	if cfg.Proxy != "" {
		_, _, err := net.SplitHostPort(cfg.Proxy)
		if err != nil {
			str := "%s: Proxy address '%s' is invalid: %v"
			err := fmt.Errorf(str, funcName, cfg.Proxy, err)
			fmt.Fprintln(os.Stderr, err)
			fmt.Fprintln(os.Stderr, usageMessage)
			return nil, nil, err
		}

		// Tor isolation flag means proxy credentials will be overridden
		// unless there is also an onion proxy configured in which case
		// that one will be overridden.
		torIsolation := false
		if cfg.TorIsolation && cfg.OnionProxy == "" &&
			(cfg.ProxyUser != "" || cfg.ProxyPass != "") {

			torIsolation = true
			fmt.Fprintln(os.Stderr, "Tor isolation set -- "+
				"overriding specified proxy user credentials")
		}

		proxy := &socks.Proxy{
			Addr:         cfg.Proxy,
			Username:     cfg.ProxyUser,
			Password:     cfg.ProxyPass,
			TorIsolation: torIsolation,
		}
		cfg.dial = proxy.DialTimeout

		// Treat the proxy as tor and perform DNS resolution through it
		// unless the --noonion flag is set or there is an
		// onion-specific proxy configured.
		if !cfg.NoOnion && cfg.OnionProxy == "" {
			cfg.lookup = func(host string) ([]net.IP, error) {
				return connmgr.TorLookupIP(host, cfg.Proxy)
			}
		}
	}

	// Setup onion address dial function depending on the specified options.
	// The default is to use the same dial function selected above.  However,
	// when an onion-specific proxy is specified, the onion address dial
	// function is set to use the onion-specific proxy while leaving the
	// normal dial function as selected above.  This allows .onion address
	// traffic to be routed through a different proxy than normal traffic.
	if cfg.OnionProxy != "" {
		_, _, err := net.SplitHostPort(cfg.OnionProxy)
		if err != nil {
			str := "%s: Onion proxy address '%s' is invalid: %v"
			err := fmt.Errorf(str, funcName, cfg.OnionProxy, err)
			fmt.Fprintln(os.Stderr, err)
			fmt.Fprintln(os.Stderr, usageMessage)
			return nil, nil, err
		}

		// Tor isolation flag means onion proxy credentials will be
		// overridden.
		if cfg.TorIsolation &&
			(cfg.OnionProxyUser != "" || cfg.OnionProxyPass != "") {
			fmt.Fprintln(os.Stderr, "Tor isolation set -- "+
				"overriding specified onionproxy user "+
				"credentials ")
		}

		cfg.oniondial = func(network, addr string, timeout time.Duration) (net.Conn, error) {
			proxy := &socks.Proxy{
				Addr:         cfg.OnionProxy,
				Username:     cfg.OnionProxyUser,
				Password:     cfg.OnionProxyPass,
				TorIsolation: cfg.TorIsolation,
			}
			return proxy.DialTimeout(network, addr, timeout)
		}

		// When configured in bridge mode (both --onion and --proxy are
		// configured), it means that the proxy configured by --proxy is
		// not a tor proxy, so override the DNS resolution to use the
		// onion-specific proxy.
		if cfg.Proxy != "" {
			cfg.lookup = func(host string) ([]net.IP, error) {
				return connmgr.TorLookupIP(host, cfg.OnionProxy)
			}
		}
	} else {
		cfg.oniondial = cfg.dial
	}

	// Specifying --noonion means the onion address dial function results in
	// an error.
	if cfg.NoOnion {
		cfg.oniondial = func(a, b string, t time.Duration) (net.Conn, error) {
			return nil, errors.New("tor has been disabled")
		}
	}

	// Warn about missing config file only after all other configuration is
	// done.  This prevents the warning on help messages and invalid
	// options.  Note this should go directly before the return.
	if configFileError != nil {
		bchdLog.Warnf("%v", configFileError)
	}

	return &cfg, remainingArgs, nil
}

// createDefaultConfig copies the sample-bchd.conf content to the given destination path,
// and populates it with some randomly generated RPC username and password.
func createDefaultConfigFile(destinationPath string) error {
	// Create the destination directory if it does not exists
	err := os.MkdirAll(filepath.Dir(destinationPath), 0700)
	if err != nil {
		return err
	}

	// We generate a random user and password
	randomBytes := make([]byte, 20)
	_, err = rand.Read(randomBytes)
	if err != nil {
		return err
	}
	generatedRPCUser := base64.StdEncoding.EncodeToString(randomBytes)

	_, err = rand.Read(randomBytes)
	if err != nil {
		return err
	}
	generatedRPCPass := base64.StdEncoding.EncodeToString(randomBytes)

	sampleBytes, err := Asset("sample-bchd.conf")
	if err != nil {
		return err
	}
	src := bytes.NewReader(sampleBytes)

	dest, err := os.OpenFile(destinationPath,
		os.O_RDWR|os.O_CREATE|os.O_TRUNC, 0600)
	if err != nil {
		return err
	}
	defer dest.Close()

	// We copy every line from the sample config file to the destination,
	// only replacing the two lines for rpcuser and rpcpass
	reader := bufio.NewReader(src)
	for err != io.EOF {
		var line string
		line, err = reader.ReadString('\n')
		if err != nil && err != io.EOF {
			return err
		}

		if strings.Contains(line, "rpcuser=") {
			line = "rpcuser=" + generatedRPCUser + "\n"
		} else if strings.Contains(line, "rpcpass=") {
			line = "rpcpass=" + generatedRPCPass + "\n"
		}

		if _, err := dest.WriteString(line); err != nil {
			return err
		}
	}

	return nil
}

// bchdDial connects to the address on the named network using the appropriate
// dial function depending on the address and configuration options.  For
// example, .onion addresses will be dialed using the onion specific proxy if
// one was specified, but will otherwise use the normal dial function (which
// could itself use a proxy or not).
func bchdDial(addr net.Addr) (net.Conn, error) {
	if strings.Contains(addr.String(), ".onion:") {
		return cfg.oniondial(addr.Network(), addr.String(),
			defaultConnectTimeout)
	}
	return cfg.dial(addr.Network(), addr.String(), defaultConnectTimeout)
}

// bchdLookup resolves the IP of the given host using the correct DNS lookup
// function depending on the configuration options.  For example, addresses will
// be resolved using tor when the --proxy flag was specified unless --noonion
// was also specified in which case the normal system DNS resolver will be used.
//
// Any attempt to resolve a tor address (.onion) will return an error since they
// are not intended to be resolved outside of the tor proxy.
func bchdLookup(host string) ([]net.IP, error) {
	if strings.HasSuffix(host, ".onion") {
		return nil, fmt.Errorf("attempt to resolve tor address %s", host)
	}

	return cfg.lookup(host)
}<|MERGE_RESOLUTION|>--- conflicted
+++ resolved
@@ -66,10 +66,7 @@
 	defaultAddrIndex               = false
 	defaultSlpIndex                = false
 	defaultSlpCacheMaxSize         = 100000
-<<<<<<< HEAD
 	defaultSlpGraphSearch          = false
-=======
->>>>>>> 71569b69
 	defaultUtxoCacheMaxSizeMiB     = 450
 	defaultMinSyncPeerNetworkSpeed = 51200
 	defaultPruneDepth              = 4320
@@ -193,10 +190,7 @@
 	SlpIndex                bool          `long:"slpindex" description:"Maintain an index which makes slp transaction validity and token metadata available via various gRPC methods"`
 	SlpCacheMaxSize         uint          `long:"slpcachemaxsize" description:"The maximum number of entries in the slp indexer cache"`
 	DropSlpIndex            bool          `long:"dropslpindex" description:"Deletes the slp index from the database on start up and then exits."`
-<<<<<<< HEAD
 	SlpGraphSearch          bool          `long:"slpgraphsearch" description:"Enables gRPC calls related to slp graph search."`
-=======
->>>>>>> 71569b69
 	RelayNonStd             bool          `long:"relaynonstd" description:"Relay non-standard transactions regardless of the default settings for the active network."`
 	RejectNonStd            bool          `long:"rejectnonstd" description:"Reject non-standard transactions regardless of the default settings for the active network."`
 	Prune                   bool          `long:"prune" description:"Delete historical blocks from the chain. A buffer of blocks will be retained in case of a reorg."`
@@ -480,10 +474,7 @@
 		AddrIndex:               defaultAddrIndex,
 		SlpIndex:                defaultSlpIndex,
 		SlpCacheMaxSize:         defaultSlpCacheMaxSize,
-<<<<<<< HEAD
 		SlpGraphSearch:          defaultSlpGraphSearch,
-=======
->>>>>>> 71569b69
 		PruneDepth:              defaultPruneDepth,
 		TargetOutboundPeers:     defaultTargetOutboundPeers,
 		DBCacheSize:             defaultDBCacheSize,
